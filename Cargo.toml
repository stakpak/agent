[workspace]
resolver = "2"
members = [
    "cli",
    "tui",
    "libs/shared",
    "libs/api",
    "libs/mcp/client",
    "libs/mcp/server",
]
default-members = ["cli"]


[workspace.package]
<<<<<<< HEAD
version = "0.2.61"
=======
version = "0.2.62"
>>>>>>> 0886926b
edition = "2024"


[workspace.dependencies]
serde = { version = "1.0.215", features = ["derive"] }
serde_json = "1.0.133"
uuid = { version = "1.10.0", features = ["serde", "v4"] }
tokio = { version = "1", features = ["full"] }
tracing = "0.1.41"
tracing-subscriber = { version = "0.3.19", features = ["env-filter"] }
anyhow = "1.0.98"
rmcp = { version = "0.2.1", features = [
    "base64",
    "macros",
    "client",
    "server",
    "reqwest",
    "transport-io",
    "transport-child-process",
    "transport-streamable-http-client",
    "transport-streamable-http-server",
    "transport-streamable-http-server-session",
    "transport-worker",
], default-features = false }
futures = "0.3.31"
futures-util = "0.3.31"
regex = "1.11.1"
chrono = { version = "0.4.38", features = ["serde"] }
reqwest = { version = "=0.12.15", features = [
    "json",
    "stream",
    "rustls-tls",
], default-features = false }
ratatui = { version = "0.29.0", features = [
    "scrolling-regions",
    "unstable-rendered-line-info",
    "unstable-widget-ref",
] }
toml = "0.8.0"
once_cell = "1.19.0"
rand = "0.9.1"
walkdir = "2.0.0"
notify = "8.0.0"
thiserror = "2.0.12"
rustls = "0.23.29"
rcgen = "0.12.1"
rustls-pemfile = "2.1.2"
tokio-rustls = "0.26.0"
axum-server = { version = "0.7.2", features = ["tls-rustls"] }
time = { version = "0.3", features = ["macros"] }
rustls-platform-verifier = "0.5"
crossterm = "0.29"
tempfile = "3.0"
similar = { version = "2.7.0", features = ["inline"] }

# Required nightly
[workspace.lints.clippy]
unwrap_used = "deny"
expect_used = "deny"<|MERGE_RESOLUTION|>--- conflicted
+++ resolved
@@ -12,11 +12,7 @@
 
 
 [workspace.package]
-<<<<<<< HEAD
-version = "0.2.61"
-=======
 version = "0.2.62"
->>>>>>> 0886926b
 edition = "2024"
 
 
