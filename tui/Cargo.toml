[package]
name = "stakpak-tui"
version = { workspace = true }
edition = "2024"

[dependencies]
stakpak-shared = { path = "../libs/shared" }
regex = { workspace = true }
serde = { workspace = true }
serde_json = { workspace = true }
ratatui = "0.29"
crossterm = { workspace = true }
tokio = { version = "1.39", features = ["full"] }
unicode-width = "0.2.0"
uuid = { workspace = true }
tui-markdown = "0.3.5"
chrono = "0.4"
console = "0.15"
ansi-to-tui = "7.0.0"
<<<<<<< HEAD
similar = { version = "2.7.0", features = ["inline"] }
=======
syntect = "5.2.0"
>>>>>>> 4eeb0291

[lints.clippy]
unwrap_used = "deny"
expect_used = "deny"


[target.'cfg(unix)'.dependencies]
portable-pty = "0.8"<|MERGE_RESOLUTION|>--- conflicted
+++ resolved
@@ -17,11 +17,8 @@
 chrono = "0.4"
 console = "0.15"
 ansi-to-tui = "7.0.0"
-<<<<<<< HEAD
 similar = { version = "2.7.0", features = ["inline"] }
-=======
 syntect = "5.2.0"
->>>>>>> 4eeb0291
 
 [lints.clippy]
 unwrap_used = "deny"
