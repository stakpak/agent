mod app;
mod event;
mod terminal;
mod view;

pub use app::{AppState, InputEvent, LoadingOperation, OutputEvent, SessionInfo};
pub use ratatui::style::Color;

mod services;

use crossterm::event::{
    DisableBracketedPaste, DisableMouseCapture, EnableBracketedPaste, EnableMouseCapture,
};
use crossterm::{execute, terminal::EnterAlternateScreen};
pub use event::map_crossterm_event_to_input_event;
use ratatui::style::Style;
use ratatui::{Terminal, backend::CrosstermBackend};
use stakpak_shared::models::integrations::openai::ToolCallResultStatus;
use std::io;
pub use terminal::TerminalGuard;
use tokio::sync::mpsc::{Receiver, Sender};
use tokio::time::{Duration, interval};
pub use view::view;

use crate::services::bash_block::render_collapsed_result_block;
use crate::services::detect_term::is_unsupported_terminal;
use crate::services::message::Message;

pub fn toggle_mouse_capture(state: &mut AppState) -> io::Result<()> {
    state.mouse_capture_enabled = !state.mouse_capture_enabled;

    if state.mouse_capture_enabled {
        execute!(std::io::stdout(), EnableMouseCapture)?;
    } else {
        execute!(std::io::stdout(), DisableMouseCapture)?;
    }

    let status = if state.mouse_capture_enabled {
        "enabled"
    } else {
        "disabled . Ctrl+L to enable"
    };

    let color = if state.mouse_capture_enabled {
        Color::LightGreen
    } else {
        Color::LightRed
    };
    state.messages.push(Message::info("SPACING_MARKER", None));
    state.messages.push(Message::info(
        format!("Mouse capture {}", status),
        Some(Style::default().fg(color)),
    ));
    state.messages.push(Message::info("SPACING_MARKER", None));

    Ok(())
}

fn toggle_mouse_capture_with_redraw<B: ratatui::backend::Backend>(
    terminal: &mut Terminal<B>,
    state: &mut AppState,
) -> io::Result<()> {
    toggle_mouse_capture(state)?;
    emergency_clear_and_redraw(terminal, state)?;
    Ok(())
}

#[allow(clippy::too_many_arguments)]
pub async fn run_tui(
    mut input_rx: Receiver<InputEvent>,
    output_tx: Sender<OutputEvent>,
    cancel_tx: Option<tokio::sync::broadcast::Sender<()>>,
    shutdown_tx: tokio::sync::broadcast::Sender<()>,
    latest_version: Option<String>,
    redact_secrets: bool,
    privacy_mode: bool,
    is_git_repo: bool,
    auto_approve_tools: Option<&Vec<String>>,
    allowed_tools: Option<&Vec<String>>,
) -> io::Result<()> {
    let _guard = TerminalGuard;
    crossterm::terminal::enable_raw_mode()?;

    // Detect terminal support for mouse capture
    let terminal_info = crate::services::detect_term::detect_terminal();
    let enable_mouse_capture = is_unsupported_terminal(&terminal_info.emulator);

    execute!(
        std::io::stdout(),
        EnterAlternateScreen,
        EnableBracketedPaste
    )?;

    if enable_mouse_capture {
        execute!(std::io::stdout(), EnableMouseCapture)?;
    } else {
        execute!(std::io::stdout(), DisableMouseCapture)?;
    }

    let mut terminal = Terminal::new(CrosstermBackend::new(std::io::stdout()))?;

    let mut state = AppState::new(
        latest_version,
        redact_secrets,
        privacy_mode,
        is_git_repo,
        auto_approve_tools,
        allowed_tools,
    );

    // Add welcome messages after state is created
    let welcome_msg =
        crate::services::helper_block::welcome_messages(state.latest_version.clone(), &state);
    state.messages.extend(welcome_msg);

    // Internal channel for event handling
    let (internal_tx, mut internal_rx) = tokio::sync::mpsc::channel::<InputEvent>(100);
    let internal_tx_thread = internal_tx.clone();
    std::thread::spawn(move || {
        loop {
            if let Ok(event) = crossterm::event::read() {
                if let Some(event) = crate::event::map_crossterm_event_to_input_event(event) {
                    if internal_tx_thread.blocking_send(event).is_err() {
                        break;
                    }
                }
            }
        }
    });

    let shell_event_tx = internal_tx.clone();

    let mut spinner_interval = interval(Duration::from_millis(100));

    // Main async update/view loop
    terminal.draw(|f| view::view(f, &mut state))?;
    let mut should_quit = false;
    loop {
        // Check if double Ctrl+C timer expired
        if state.ctrl_c_pressed_once {
            if let Some(timer) = state.ctrl_c_timer {
                if std::time::Instant::now() > timer {
                    state.ctrl_c_pressed_once = false;
                    state.ctrl_c_timer = None;
                }
            }
        }
        tokio::select! {

               Some(event) = input_rx.recv() => {
                   if matches!(event, InputEvent::ShellOutput(_) | InputEvent::ShellError(_) |
                   InputEvent::ShellWaitingForInput | InputEvent::ShellCompleted(_) | InputEvent::ShellClear) {
            // These are shell events, forward them to the shell channel
            let _ = shell_event_tx.send(event).await;
            continue;
        }
                   if let InputEvent::EmergencyClearTerminal = event {
                    emergency_clear_and_redraw(&mut terminal, &mut state)?;
                    continue;
                   }
                   if let InputEvent::RunToolCall(tool_call) = &event {

                       services::update::update(&mut state, InputEvent::ShowConfirmationDialog(tool_call.clone()), 10, 40, &internal_tx, &output_tx, cancel_tx.clone(), &shell_event_tx);
                       state.poll_file_search_results();
                       terminal.draw(|f| view::view(f, &mut state))?;
                       continue;
                   }
                   if let InputEvent::ToolResult(ref tool_call_result) = event {
                       services::update::clear_streaming_tool_results(&mut state);
                       if tool_call_result.status == ToolCallResultStatus::Cancelled && tool_call_result.call.function.name == "run_command" {

                            state.latest_tool_call = Some(tool_call_result.call.clone());

                       }
                       render_collapsed_result_block(tool_call_result, &mut state);

                       state.messages.push(Message::render_result_border_block(tool_call_result.clone()));
                   }
                   if let InputEvent::ToggleMouseCapture = event {
                       toggle_mouse_capture_with_redraw(&mut terminal, &mut state)?;
                       continue;
                   }

                   if let InputEvent::Quit = event { should_quit = true; }
                   else {
                       let term_size = terminal.size()?;
                       let term_rect = ratatui::layout::Rect::new(0, 0, term_size.width, term_size.height);
                       let input_height = 3;
                       let margin_height = 2;
                       let dropdown_showing = state.show_helper_dropdown
                           && !state.filtered_helpers.is_empty()
                           && state.input().starts_with('/');
                       let dropdown_height = if dropdown_showing {
                           state.filtered_helpers.len() as u16
                       } else {
                           0
                       };
                       let hint_height = if dropdown_showing { 0 } else { margin_height };
                       let outer_chunks = ratatui::layout::Layout::default()
                           .direction(ratatui::layout::Direction::Vertical)
                           .constraints([
                               ratatui::layout::Constraint::Min(1), // messages
                               ratatui::layout::Constraint::Length(1), // loading indicator
                               ratatui::layout::Constraint::Length(input_height as u16),
                               ratatui::layout::Constraint::Length(dropdown_height),
                               ratatui::layout::Constraint::Length(hint_height),
                           ])
                           .split(term_rect);
                       let message_area_width = outer_chunks[0].width as usize;
                       let message_area_height = outer_chunks[0].height as usize;
                       services::update::update(&mut state, event, message_area_height, message_area_width, &internal_tx, &output_tx, cancel_tx.clone(), &shell_event_tx);
                       state.poll_file_search_results();
                   }
               }
               Some(event) = internal_rx.recv() => {
                if let InputEvent::ToggleMouseCapture = event {
                    toggle_mouse_capture_with_redraw(&mut terminal, &mut state)?;
                    continue;
                }
                if let InputEvent::Quit = event { should_quit = true; }
                   else {
                       let term_size = terminal.size()?;
                       let term_rect = ratatui::layout::Rect::new(0, 0, term_size.width, term_size.height);
                       let input_height = 3;
                       let margin_height = 2;
                       let dropdown_showing = state.show_helper_dropdown
                           && !state.filtered_helpers.is_empty()
                           && state.input().starts_with('/');
                       let dropdown_height = if dropdown_showing {
                           state.filtered_helpers.len() as u16
                       } else {
                           0
                       };
                       let hint_height = if dropdown_showing { 0 } else { margin_height };
                       let outer_chunks = ratatui::layout::Layout::default()
                           .direction(ratatui::layout::Direction::Vertical)
                           .constraints([
                               ratatui::layout::Constraint::Min(1), // messages
                               ratatui::layout::Constraint::Length(1), // loading indicator
                               ratatui::layout::Constraint::Length(input_height as u16),
                               ratatui::layout::Constraint::Length(dropdown_height),
                               ratatui::layout::Constraint::Length(hint_height),
                           ])
                           .split(term_rect);
                       let message_area_width = outer_chunks[0].width as usize;
                       let message_area_height = outer_chunks[0].height as usize;
                    if let InputEvent::EmergencyClearTerminal = event {
                    emergency_clear_and_redraw(&mut terminal, &mut state)?;
                    continue;
                   }
                       services::update::update(&mut state, event, message_area_height, message_area_width, &internal_tx, &output_tx, cancel_tx.clone(), &shell_event_tx);
<<<<<<< HEAD
                       state.poll_file_search_results();
=======
                       state.update_session_empty_status();
                       state.poll_autocomplete_results();
>>>>>>> 2dfd005a
                   }
               }
               _ = spinner_interval.tick() => {
                   // Also check double Ctrl+C timer expiry on every tick
                   if state.ctrl_c_pressed_once {
                       if let Some(timer) = state.ctrl_c_timer {
                           if std::time::Instant::now() > timer {
                               state.ctrl_c_pressed_once = false;
                               state.ctrl_c_timer = None;
                           }
                       }
                   }
                   state.spinner_frame = state.spinner_frame.wrapping_add(1);
                   state.poll_file_search_results();
                   terminal.draw(|f| view::view(f, &mut state))?;
               }
           }
        if should_quit {
            break;
        }
<<<<<<< HEAD
        state.poll_file_search_results();
=======
        state.poll_autocomplete_results();
        state.update_session_empty_status();
>>>>>>> 2dfd005a
        terminal.draw(|f| view::view(f, &mut state))?;
    }

    println!("Quitting...");
    let _ = shutdown_tx.send(());
    crossterm::terminal::disable_raw_mode()?;
    execute!(
        std::io::stdout(),
        crossterm::terminal::LeaveAlternateScreen,
        DisableBracketedPaste,
        DisableMouseCapture
    )?;
    Ok(())
}

pub fn emergency_clear_and_redraw<B: ratatui::backend::Backend>(
    terminal: &mut Terminal<B>,
    state: &mut AppState,
) -> io::Result<()> {
    use crossterm::{
        cursor::MoveTo,
        execute,
        terminal::{Clear, ClearType},
    };

    // Nuclear option - clear everything including scrollback
    execute!(
        std::io::stdout(),
        Clear(ClearType::All),
        Clear(ClearType::Purge),
        MoveTo(0, 0)
    )?;

    // Force a complete redraw of the TUI
    terminal.clear()?;
    terminal.draw(|f| view::view(f, state))?;

    Ok(())
}<|MERGE_RESOLUTION|>--- conflicted
+++ resolved
@@ -249,12 +249,8 @@
                     continue;
                    }
                        services::update::update(&mut state, event, message_area_height, message_area_width, &internal_tx, &output_tx, cancel_tx.clone(), &shell_event_tx);
-<<<<<<< HEAD
                        state.poll_file_search_results();
-=======
                        state.update_session_empty_status();
-                       state.poll_autocomplete_results();
->>>>>>> 2dfd005a
                    }
                }
                _ = spinner_interval.tick() => {
@@ -275,12 +271,8 @@
         if should_quit {
             break;
         }
-<<<<<<< HEAD
         state.poll_file_search_results();
-=======
-        state.poll_autocomplete_results();
         state.update_session_empty_status();
->>>>>>> 2dfd005a
         terminal.draw(|f| view::view(f, &mut state))?;
     }
 
