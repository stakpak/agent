--- conflicted
+++ resolved
@@ -160,13 +160,8 @@
                    }
                    if let InputEvent::RunToolCall(tool_call) = &event {
 
-<<<<<<< HEAD
                        services::update::update(&mut state, InputEvent::ShowConfirmationDialog(tool_call.clone()), 10, 40, &internal_tx, &output_tx, cancel_tx.clone(), &shell_event_tx, term_size);
-                       state.poll_autocomplete_results();
-=======
-                       services::update::update(&mut state, InputEvent::ShowConfirmationDialog(tool_call.clone()), 10, 40, &internal_tx, &output_tx, cancel_tx.clone(), &shell_event_tx);
                        state.poll_file_search_results();
->>>>>>> 635aa2c5
                        terminal.draw(|f| view::view(f, &mut state))?;
                        continue;
                    }
@@ -212,13 +207,8 @@
                            .split(term_rect);
                        let message_area_width = outer_chunks[0].width as usize;
                        let message_area_height = outer_chunks[0].height as usize;
-<<<<<<< HEAD
                        services::update::update(&mut state, event, message_area_height, message_area_width, &internal_tx, &output_tx, cancel_tx.clone(), &shell_event_tx, term_size);
-                       state.poll_autocomplete_results();
-=======
-                       services::update::update(&mut state, event, message_area_height, message_area_width, &internal_tx, &output_tx, cancel_tx.clone(), &shell_event_tx);
                        state.poll_file_search_results();
->>>>>>> 635aa2c5
                    }
                }
                Some(event) = internal_rx.recv() => {
@@ -257,12 +247,8 @@
                     emergency_clear_and_redraw(&mut terminal, &mut state)?;
                     continue;
                    }
-<<<<<<< HEAD
                        services::update::update(&mut state, event, message_area_height, message_area_width, &internal_tx, &output_tx, cancel_tx.clone(), &shell_event_tx, term_size);
-=======
-                       services::update::update(&mut state, event, message_area_height, message_area_width, &internal_tx, &output_tx, cancel_tx.clone(), &shell_event_tx);
                        state.poll_file_search_results();
->>>>>>> 635aa2c5
                        state.update_session_empty_status();
                    }
                }
