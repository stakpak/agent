use crate::app::{AppState, LoadingType};
use crate::constants::{CONTEXT_HIGH_UTIL_THRESHOLD, CONTEXT_MAX_UTIL_TOKENS};
use crate::services::detect_term::AdaptiveColors;
use crate::services::helper_dropdown::{render_file_search_dropdown, render_helper_dropdown};
use crate::services::hint_helper::render_hint_or_shortcuts;
use crate::services::message::{
    get_wrapped_collapsed_message_lines_cached, get_wrapped_message_lines_cached,
};
use crate::services::message_pattern::spans_to_string;
use crate::services::sessions_dialog::render_sessions_dialog;
use ratatui::{
    Frame,
    layout::{Constraint, Direction, Rect},
    style::{Color, Modifier, Style},
    text::{Line, Span},
    widgets::{Block, Borders, Paragraph},
};

const DROPDOWN_MAX_HEIGHT: usize = 8;
const SCROLL_BUFFER_LINES: usize = 2;

pub fn view(f: &mut Frame, state: &mut AppState) {
    // Calculate the required height for the input area based on content
    let input_area_width = f.area().width.saturating_sub(4) as usize;
    let input_lines = calculate_input_lines(state, input_area_width); // -4 for borders and padding
    let input_height = (input_lines + 2) as u16;
    let margin_height = 2;
    let dropdown_showing = state.show_helper_dropdown
        && ((!state.filtered_helpers.is_empty() && state.input().starts_with('/'))
            || !state.filtered_files.is_empty());
    let dropdown_height = if dropdown_showing {
        if !state.filtered_files.is_empty() {
            DROPDOWN_MAX_HEIGHT as u16
        } else {
            // Use compact height calculation matching helper_dropdown.rs
            const MAX_VISIBLE_ITEMS: usize = 5;
            let visible_height = MAX_VISIBLE_ITEMS.min(state.filtered_helpers.len());
            let has_content_above = state.helper_scroll > 0;
            let has_content_below =
                state.helper_scroll < state.filtered_helpers.len().saturating_sub(visible_height);
            let arrow_lines =
                if has_content_above { 1 } else { 0 } + if has_content_below { 1 } else { 0 };
            let counter_line = if has_content_above || has_content_below {
                1
            } else {
                0
            };
            (visible_height + arrow_lines + counter_line) as u16
        }
    } else {
        0
    };
    let hint_height = if state.show_helper_dropdown {
        0
    } else {
        margin_height
    };

    let dialog_height = if state.show_sessions_dialog { 11 } else { 0 };
    let dialog_margin = if state.show_sessions_dialog { 2 } else { 0 };

    // Layout: [messages][loading_line][dialog_margin][dialog][input][dropdown][hint]
    let mut constraints = vec![
        Constraint::Min(1),    // messages
        Constraint::Length(1), // reserved line for loading indicator (also shows tokens)
        Constraint::Length(dialog_margin),
        Constraint::Length(dialog_height),
    ];
    if !state.show_sessions_dialog {
        constraints.push(Constraint::Length(input_height));
        constraints.push(Constraint::Length(dropdown_height));
    }
    constraints.push(Constraint::Length(hint_height)); // Always include hint height (may be 0)
    let chunks = ratatui::layout::Layout::default()
        .direction(Direction::Vertical)
        .constraints(constraints)
        .split(f.area());

    let message_area = chunks[0];
    let loading_area = chunks[1]; // Reserved line for loading indicator

    // Create padded message area for content rendering
    let padded_message_area = Rect {
        x: message_area.x + 1,
        y: message_area.y,
        width: message_area.width.saturating_sub(2),
        height: message_area.height,
    };

    let mut input_area = Rect {
        x: 0,
        y: 0,
        width: 0,
        height: 0,
    };
    let mut dropdown_area = Rect {
        x: 0,
        y: 0,
        width: 0,
        height: 0,
    };
    let hint_area = chunks.last().copied().unwrap_or(message_area);

    if !state.show_sessions_dialog {
        input_area = chunks[4]; // Updated index due to loading line
        dropdown_area = chunks.get(5).copied().unwrap_or(input_area);
    }

    let message_area_width = padded_message_area.width as usize;
    let message_area_height = message_area.height as usize;

    render_messages(
        f,
        state,
        padded_message_area,
        message_area_width,
        message_area_height,
    );

    // Render loading indicator in dedicated area
    render_loading_indicator(f, state, loading_area);

    if state.show_collapsed_messages {
        render_collapsed_messages_popup(f, state);
    } else if state.show_sessions_dialog {
        render_sessions_dialog(f, state);
    } else if state.is_dialog_open {
    } else {
        render_multiline_input(f, state, input_area);
        render_helper_dropdown(f, state, dropdown_area);
        render_file_search_dropdown(f, state, dropdown_area);
    }
    // Render hint/shortcuts if not hiding for dropdown and not showing collapsed messages (unless dialog is open)
    if !state.show_helper_dropdown && !state.show_collapsed_messages {
        render_hint_or_shortcuts(f, state, hint_area);
    }

    // Render approval popup LAST to ensure it appears on top of everything
    if state.approval_popup.is_visible() {
        state.approval_popup.render(f, f.area());
    }

    // Render profile switcher
    if state.show_profile_switcher {
        crate::services::profile_switcher::render_profile_switcher_popup(f, state);
    }

    // Render shortcuts popup
    if state.show_shortcuts_popup {
        crate::services::shortcuts_popup::render_shortcuts_popup(f, state);
    }
    // Render command palette
    if state.show_command_palette {
        crate::services::command_palette::render_command_palette(f, state);
    }
    // Render rulebook switcher
    if state.show_rulebook_switcher {
        crate::services::rulebook_switcher::render_rulebook_switcher_popup(f, state);
    }

    if state.show_recovery_options_popup {
        crate::services::recovery_popup::render_recovery_popup(f, state);
    }

    // Render profile switch overlay
    if state.profile_switching_in_progress {
        crate::services::profile_switcher::render_profile_switch_overlay(f, state);
    }

    if state.show_context_popup {
        crate::services::context_popup::render_context_popup(f, state);
    }
}

// Calculate how many lines the input will take up when wrapped
fn calculate_input_lines(state: &AppState, width: usize) -> usize {
    let prompt_width = 2; // "> " prefix
    let available_width = width.saturating_sub(prompt_width);
    if available_width <= 1 {
        return 1; // Fallback if width is too small
    }

    // Use TextArea's desired_height method for accurate line calculation
    state.text_area.desired_height(available_width as u16) as usize
}

fn render_messages(f: &mut Frame, state: &mut AppState, area: Rect, width: usize, height: usize) {
    f.render_widget(ratatui::widgets::Clear, area);

    let processed_lines = get_wrapped_message_lines_cached(state, width);
    let total_lines = processed_lines.len();

    // Handle edge case where we have no content
    if total_lines == 0 {
        let message_widget =
            Paragraph::new(Vec::<Line>::new()).wrap(ratatui::widgets::Wrap { trim: false });
        f.render_widget(message_widget, area);
        return;
    }

    // Use consistent scroll calculation with buffer (matching update.rs)
    let max_scroll = total_lines.saturating_sub(height.saturating_sub(SCROLL_BUFFER_LINES));

    // Calculate scroll position - ensure it doesn't exceed max_scroll
    let scroll = if state.stay_at_bottom {
        max_scroll
    } else {
        state.scroll.min(max_scroll)
    };

    // Create visible lines with pre-allocated capacity for better performance
    let mut visible_lines = Vec::with_capacity(height);

    for i in 0..height {
        let line_index = scroll + i;
        if line_index < processed_lines.len() {
            visible_lines.push(processed_lines[line_index].clone());
        } else {
            visible_lines.push(Line::from(""));
        }
    }

    // Add a space after the last message if we have content

    let message_widget = Paragraph::new(visible_lines).wrap(ratatui::widgets::Wrap { trim: false });
    f.render_widget(message_widget, area);
}

fn render_collapsed_messages_popup(f: &mut Frame, state: &mut AppState) {
    let screen = f.area();
    // Create a full-screen popup
    let popup_area = Rect {
        x: 0,
        y: 0,
        width: screen.width,
        height: screen.height,
    };

    // Clear the entire screen first to ensure nothing shows through
    f.render_widget(ratatui::widgets::Clear, popup_area);

    // Create a block with title and background
    let block = Block::default()
        .borders(ratatui::widgets::Borders::ALL)
        .border_style(ratatui::style::Style::default().fg(ratatui::style::Color::LightMagenta))
        .style(ratatui::style::Style::default())
        .title(ratatui::text::Span::styled(
            "Expanded Messages (Ctrl+T to close, Tab to previous message, ↑/↓ to scroll)",
            ratatui::style::Style::default()
                .fg(ratatui::style::Color::LightMagenta)
                .add_modifier(ratatui::style::Modifier::BOLD),
        ));

    // Calculate content area (inside borders)
    let content_area = Rect {
        x: popup_area.x + 3,
        y: popup_area.y + 1,
        width: popup_area.width.saturating_sub(6),
        height: popup_area.height.saturating_sub(2),
    };

    // Render the block with background
    f.render_widget(block, popup_area);

    // Render collapsed messages using the same logic as render_messages
    render_collapsed_messages_content(f, state, content_area);
}

fn render_collapsed_messages_content(f: &mut Frame, state: &mut AppState, area: Rect) {
    let width = area.width as usize;
    let height = area.height as usize;

    // Messages are already owned, no need to clone
    let all_lines: Vec<Line> = get_wrapped_collapsed_message_lines_cached(state, width);

    if all_lines.is_empty() {
        let empty_widget =
            Paragraph::new("No collapsed messages found").style(ratatui::style::Style::default());
        f.render_widget(empty_widget, area);
        return;
    }

    // Pre-process lines (same as render_messages)
    let mut processed_lines: Vec<Line> = Vec::new();

    for line in all_lines.iter() {
        let line_text = spans_to_string(line);
        // Process the line (simplified version)
        if line_text.trim() == "SPACING_MARKER" {
            processed_lines.push(Line::from(""));
        } else {
            processed_lines.push(line.clone());
        }
    }

    let total_lines = processed_lines.len();
    // Use consistent scroll calculation with buffer (matching update.rs)

    let max_scroll = total_lines.saturating_sub(height.saturating_sub(SCROLL_BUFFER_LINES));

    // Use collapsed_messages_scroll for this popup
    let scroll = if state.collapsed_messages_scroll > max_scroll {
        max_scroll
    } else {
        state.collapsed_messages_scroll
    };

    // Create visible lines
    let mut visible_lines = Vec::new();
    for i in 0..height {
        let line_index = scroll + i;
        if line_index < processed_lines.len() {
            visible_lines.push(processed_lines[line_index].clone());
        } else {
            visible_lines.push(Line::from(""));
        }
    }

    let message_widget = Paragraph::new(visible_lines).wrap(ratatui::widgets::Wrap { trim: false });
    f.render_widget(message_widget, area);
}

fn render_multiline_input(f: &mut Frame, state: &mut AppState, area: Rect) {
    // Create a block for the input area
    let block = Block::default()
        .borders(Borders::ALL)
        .border_style(if state.show_shell_mode {
            Style::default().fg(AdaptiveColors::dark_magenta())
        } else {
            Style::default().fg(Color::DarkGray)
        });

    // Create content area inside the block
    let content_area = Rect {
        x: area.x + 1,
        y: area.y + 1,
        width: area.width.saturating_sub(4),
        height: area.height.saturating_sub(2),
    };

    // Render the block
    f.render_widget(block, area);

    // Render the TextArea with state, handling password masking if needed
    if state.show_shell_mode && state.waiting_for_shell_input {
        state.text_area.render_with_state(
            content_area,
            f.buffer_mut(),
            &mut state.text_area_state,
            state.waiting_for_shell_input,
        );
    } else {
        f.render_stateful_widget_ref(&state.text_area, content_area, &mut state.text_area_state);
    }
}

fn render_loading_indicator(f: &mut Frame, state: &mut AppState, area: Rect) {
    // Always render this line - shows spinner when loading on left, tokens always on right (if > 0)
    let mut left_spans = Vec::new();

    // Left side: spinner (if loading)
    if state.loading {
        let spinner_chars = ["▄▀", "▐▌", "▀▄", "▐▌"];
        let spinner = spinner_chars[state.spinner_frame % spinner_chars.len()];
        let spinner_text = if state.loading_type == LoadingType::Sessions {
            "Loading sessions..."
        } else {
            "Stakpaking..."
        };

        left_spans.push(Span::styled(
            format!("{} {}", spinner, spinner_text),
            Style::default()
                .fg(Color::LightRed)
                .add_modifier(Modifier::BOLD),
        ));

        if state.loading_type == LoadingType::Llm {
            left_spans.push(Span::styled(
                " - Esc to cancel",
                Style::default().fg(Color::DarkGray),
            ));
        }
    }

    // Reset utilization warnings before calculating
    state.context_usage_percent = 0;

    // Right side: total tokens (if > 0)
    let total_tokens = state.total_session_usage.total_tokens;
    let total_width = area.width as usize;
    let total_adjusted_width = if state.loading {
        total_width + 4
    } else {
        total_width
    };

    let formatted_tokens = if total_tokens > 0 {
        let formatted = crate::services::helper_block::format_number_with_separator(total_tokens);
<<<<<<< HEAD
        Some(format!("{} tokens", formatted))
    } else {
        None
    };
    let right_len = formatted_tokens
        .as_ref()
        .map(|text| text.len())
        .unwrap_or(0);

    let middle_message = (!state.recovery_options.is_empty())
        .then_some("Detected agent tool call loop . ctr+g for more");
    let middle_len = middle_message.map(|msg| msg.len()).unwrap_or(0);

    let left_len: usize = left_spans.iter().map(|s| s.content.len()).sum();
    let mut final_spans = Vec::new();
    final_spans.extend(left_spans);

    if let Some(message) = middle_message {
        let available_without_right = total_adjusted_width.saturating_sub(right_len);
        let desired_center = available_without_right / 2;
        let current_center = left_len + middle_len / 2;
        let mut space_before_mid = desired_center.saturating_sub(current_center);
        if !final_spans.is_empty() && space_before_mid == 0 {
            space_before_mid = 1;
        }
=======
        let suffix_text = " tokens";
        let capped_tokens = total_tokens.min(CONTEXT_MAX_UTIL_TOKENS);
        let utilization_ratio =
            (capped_tokens as f64 / CONTEXT_MAX_UTIL_TOKENS as f64).clamp(0.0, 1.0);
        let ctx_percentage = (utilization_ratio * 100.0).round() as u64;
        let percentage_text = format!("{}% of ctx . ctrl+g", ctx_percentage);
        let tokens_text = format!("{}{}", formatted, suffix_text);
        let high_utilization = capped_tokens >= CONTEXT_HIGH_UTIL_THRESHOLD;

        state.context_usage_percent = ctx_percentage;

        // Calculate spacing to push tokens to the absolute right edge
        let left_len: usize = left_spans.iter().map(|s| s.content.len()).sum();
        let total_adjusted_width = if state.loading {
            total_width + 4
        } else {
            total_width
        };
        let total_text_len = tokens_text.len() + 3 + percentage_text.len();
        let spacing = total_adjusted_width.saturating_sub(left_len + total_text_len);
>>>>>>> 598f480d

        if space_before_mid > 0 {
            final_spans.push(Span::styled(" ".repeat(space_before_mid), Style::default()));
        }

        final_spans.push(Span::styled(
            message.to_string(),
            Style::default()
                .fg(Color::Black)
                .bg(Color::Yellow)
                .add_modifier(Modifier::BOLD),
        ));

        if let Some(tokens_text) = formatted_tokens.clone() {
            let mut space_before_right = total_adjusted_width
                .saturating_sub(left_len + space_before_mid + middle_len + right_len);
            if space_before_right == 0 {
                space_before_right = 1;
            }

            if space_before_right > 0 {
                final_spans.push(Span::styled(
                    " ".repeat(space_before_right),
                    Style::default(),
                ));
            }

            final_spans.push(Span::styled(
                tokens_text,
                Style::default().fg(Color::DarkGray),
            ));
        }
    } else if let Some(tokens_text) = formatted_tokens {
        let spacing = total_adjusted_width.saturating_sub(left_len + right_len);
        if spacing > 0 {
            final_spans.push(Span::styled(" ".repeat(spacing), Style::default()));
        }

<<<<<<< HEAD
        final_spans.push(Span::styled(
            tokens_text,
            Style::default().fg(Color::DarkGray),
=======
        // Add tokens at the absolute right edge - all in gray
        let token_style = if high_utilization {
            Style::default().fg(Color::Black).bg(Color::Yellow)
        } else {
            Style::default().fg(Color::DarkGray)
        };

        final_spans.push(Span::styled(tokens_text, token_style));
        final_spans.push(Span::styled(" · ", token_style));
        final_spans.push(Span::styled(percentage_text, token_style));
    } else {
        // No tokens, show hint in the same right-aligned slot
        let hint_text = "prompt to see ctx stats";
        let left_len: usize = left_spans.iter().map(|s| s.content.len()).sum();
        let total_adjusted_width = if state.loading {
            total_width + 4
        } else {
            total_width
        };
        let spacing = total_adjusted_width.saturating_sub(left_len + hint_text.len());

        final_spans.extend(left_spans);
        if spacing > 0 {
            final_spans.push(Span::styled(" ".repeat(spacing), Style::default()));
        }
        final_spans.push(Span::styled(
            hint_text,
            Style::default()
                .fg(Color::DarkGray)
                .add_modifier(Modifier::ITALIC),
>>>>>>> 598f480d
        ));
    }

    let widget =
        Paragraph::new(Line::from(final_spans)).wrap(ratatui::widgets::Wrap { trim: false });
    f.render_widget(widget, area);
}<|MERGE_RESOLUTION|>--- conflicted
+++ resolved
@@ -383,9 +383,6 @@
         }
     }
 
-    // Reset utilization warnings before calculating
-    state.context_usage_percent = 0;
-
     // Right side: total tokens (if > 0)
     let total_tokens = state.total_session_usage.total_tokens;
     let total_width = area.width as usize;
@@ -395,35 +392,9 @@
         total_width
     };
 
-    let formatted_tokens = if total_tokens > 0 {
+    // Calculate context utilization if we have tokens
+    let (tokens_text, percentage_text, high_utilization, right_len) = if total_tokens > 0 {
         let formatted = crate::services::helper_block::format_number_with_separator(total_tokens);
-<<<<<<< HEAD
-        Some(format!("{} tokens", formatted))
-    } else {
-        None
-    };
-    let right_len = formatted_tokens
-        .as_ref()
-        .map(|text| text.len())
-        .unwrap_or(0);
-
-    let middle_message = (!state.recovery_options.is_empty())
-        .then_some("Detected agent tool call loop . ctr+g for more");
-    let middle_len = middle_message.map(|msg| msg.len()).unwrap_or(0);
-
-    let left_len: usize = left_spans.iter().map(|s| s.content.len()).sum();
-    let mut final_spans = Vec::new();
-    final_spans.extend(left_spans);
-
-    if let Some(message) = middle_message {
-        let available_without_right = total_adjusted_width.saturating_sub(right_len);
-        let desired_center = available_without_right / 2;
-        let current_center = left_len + middle_len / 2;
-        let mut space_before_mid = desired_center.saturating_sub(current_center);
-        if !final_spans.is_empty() && space_before_mid == 0 {
-            space_before_mid = 1;
-        }
-=======
         let suffix_text = " tokens";
         let capped_tokens = total_tokens.min(CONTEXT_MAX_UTIL_TOKENS);
         let utilization_ratio =
@@ -435,16 +406,37 @@
 
         state.context_usage_percent = ctx_percentage;
 
-        // Calculate spacing to push tokens to the absolute right edge
-        let left_len: usize = left_spans.iter().map(|s| s.content.len()).sum();
-        let total_adjusted_width = if state.loading {
-            total_width + 4
-        } else {
-            total_width
-        };
-        let total_text_len = tokens_text.len() + 3 + percentage_text.len();
-        let spacing = total_adjusted_width.saturating_sub(left_len + total_text_len);
->>>>>>> 598f480d
+        // Calculate right side length: tokens + separator + percentage
+        let right_len = tokens_text.len() + 3 + percentage_text.len();
+        (
+            Some(tokens_text),
+            Some(percentage_text),
+            high_utilization,
+            right_len,
+        )
+    } else {
+        state.context_usage_percent = 0;
+        (None, None, false, 0)
+    };
+
+    // Middle message for recovery options
+    let middle_message = (!state.recovery_options.is_empty())
+        .then_some("Detected agent tool call loop . ctr+g for more");
+    let middle_len = middle_message.map(|msg| msg.len()).unwrap_or(0);
+
+    let left_len: usize = left_spans.iter().map(|s| s.content.len()).sum();
+    let mut final_spans = Vec::new();
+    final_spans.extend(left_spans);
+
+    if let Some(message) = middle_message {
+        // Show recovery message in center, tokens on right
+        let available_without_right = total_adjusted_width.saturating_sub(right_len);
+        let desired_center = available_without_right / 2;
+        let current_center = left_len + middle_len / 2;
+        let mut space_before_mid = desired_center.saturating_sub(current_center);
+        if !final_spans.is_empty() && space_before_mid == 0 {
+            space_before_mid = 1;
+        }
 
         if space_before_mid > 0 {
             final_spans.push(Span::styled(" ".repeat(space_before_mid), Style::default()));
@@ -458,7 +450,7 @@
                 .add_modifier(Modifier::BOLD),
         ));
 
-        if let Some(tokens_text) = formatted_tokens.clone() {
+        if let (Some(tokens_text), Some(percentage_text)) = (tokens_text, percentage_text) {
             let mut space_before_right = total_adjusted_width
                 .saturating_sub(left_len + space_before_mid + middle_len + right_len);
             if space_before_right == 0 {
@@ -472,23 +464,23 @@
                 ));
             }
 
-            final_spans.push(Span::styled(
-                tokens_text,
-                Style::default().fg(Color::DarkGray),
-            ));
-        }
-    } else if let Some(tokens_text) = formatted_tokens {
+            let token_style = if high_utilization {
+                Style::default().fg(Color::Black).bg(Color::Yellow)
+            } else {
+                Style::default().fg(Color::DarkGray)
+            };
+
+            final_spans.push(Span::styled(tokens_text, token_style));
+            final_spans.push(Span::styled(" · ", token_style));
+            final_spans.push(Span::styled(percentage_text, token_style));
+        }
+    } else if let (Some(tokens_text), Some(percentage_text)) = (tokens_text, percentage_text) {
+        // No recovery message, show tokens and percentage on right
         let spacing = total_adjusted_width.saturating_sub(left_len + right_len);
         if spacing > 0 {
             final_spans.push(Span::styled(" ".repeat(spacing), Style::default()));
         }
 
-<<<<<<< HEAD
-        final_spans.push(Span::styled(
-            tokens_text,
-            Style::default().fg(Color::DarkGray),
-=======
-        // Add tokens at the absolute right edge - all in gray
         let token_style = if high_utilization {
             Style::default().fg(Color::Black).bg(Color::Yellow)
         } else {
@@ -501,15 +493,8 @@
     } else {
         // No tokens, show hint in the same right-aligned slot
         let hint_text = "prompt to see ctx stats";
-        let left_len: usize = left_spans.iter().map(|s| s.content.len()).sum();
-        let total_adjusted_width = if state.loading {
-            total_width + 4
-        } else {
-            total_width
-        };
         let spacing = total_adjusted_width.saturating_sub(left_len + hint_text.len());
 
-        final_spans.extend(left_spans);
         if spacing > 0 {
             final_spans.push(Span::styled(" ".repeat(spacing), Style::default()));
         }
@@ -518,7 +503,6 @@
             Style::default()
                 .fg(Color::DarkGray)
                 .add_modifier(Modifier::ITALIC),
->>>>>>> 598f480d
         ));
     }
 
