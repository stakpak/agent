--- conflicted
+++ resolved
@@ -132,15 +132,13 @@
         crate::services::profile_switcher::render_profile_switcher_popup(f, state);
     }
 
-<<<<<<< HEAD
     // Render shortcuts popup
     if state.show_shortcuts_popup {
         crate::services::shortcuts_popup::render_shortcuts_popup(f, state);
-=======
+    }
     // Render rulebook switcher
     if state.show_rulebook_switcher {
         crate::services::rulebook_switcher::render_rulebook_switcher_popup(f, state);
->>>>>>> 50fd66d7
     }
 
     // Render profile switch overlay
