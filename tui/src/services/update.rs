use super::message::extract_truncated_command_arguments;
use crate::app::{AppState, InputEvent, LoadingOperation, OutputEvent, ToolCallStatus};
use crate::constants::{CONTEXT_MAX_UTIL_TOKENS, SUMMARIZE_PROMPT_BASE};
use crate::services::approval_popup::PopupService;
use crate::services::auto_approve::AutoApprovePolicy;
use crate::services::bash_block::{preprocess_terminal_output, render_bash_block_rejected};
use crate::services::detect_term::AdaptiveColors;
use crate::services::file_search::{handle_file_selection, handle_tab_trigger};
use crate::services::helper_block::{
    handle_errors, push_clear_message, push_error_message, push_help_message, push_issue_message,
    push_memorize_message, push_status_message, push_styled_message, push_support_message,
    push_usage_message, render_system_message, welcome_messages,
};
use crate::services::message::{
    Message, MessageContent, get_command_type_name, get_wrapped_collapsed_message_lines_cached,
    get_wrapped_message_lines_cached,
};
use crate::services::shell_mode::SHELL_PROMPT_PREFIX;
use ratatui::layout::Size;
use ratatui::style::{Color, Style};
use serde_json;
use stakpak_shared::helper::truncate_output;
use stakpak_shared::models::integrations::openai::{
    FunctionCall, ToolCall, ToolCallResult, ToolCallResultProgress, ToolCallResultStatus,
};
use tokio::sync::mpsc::Sender;
use uuid::Uuid;

const SCROLL_LINES: usize = 1;
const MAX_PASTE_CHAR_COUNT: usize = 1000;

/// Groups related event channel senders together to reduce function parameter counts
struct EventChannels<'a> {
    output_tx: &'a Sender<OutputEvent>,
    input_tx: &'a Sender<InputEvent>,
    shell_tx: &'a Sender<InputEvent>,
}

#[allow(clippy::too_many_arguments)]
pub fn update(
    state: &mut AppState,
    event: InputEvent,
    message_area_height: usize,
    message_area_width: usize,
    input_tx: &Sender<InputEvent>,
    output_tx: &Sender<OutputEvent>,
    cancel_tx: Option<tokio::sync::broadcast::Sender<()>>,
    shell_tx: &Sender<InputEvent>,
    terminal_size: Size,
) {
    // Block all input during profile switch EXCEPT profile switch events and Quit
    if state.is_input_blocked() {
        match event {
            InputEvent::ProfilesLoaded(_, _)
            | InputEvent::ProfileSwitchRequested(_)
            | InputEvent::ProfileSwitchProgress(_)
            | InputEvent::ProfileSwitchComplete(_)
            | InputEvent::ProfileSwitchFailed(_)
            | InputEvent::RulebooksLoaded(_)
            | InputEvent::CurrentRulebooksLoaded(_)
            | InputEvent::Quit
            | InputEvent::AttemptQuit => {
                // Allow these events through
            }
            _ => {
                // Block everything else
                return;
            }
        }
    }

    state.scroll = state.scroll.max(0);
    match event {
        InputEvent::Up => {
            if state.show_recovery_options_popup && !state.recovery_options.is_empty() {
                if state.recovery_popup_selected == 0 {
                    state.recovery_popup_selected = state.recovery_options.len().saturating_sub(1);
                } else {
                    state.recovery_popup_selected -= 1;
                }
                return;
            }
            handle_up_navigation(state);
        }
        InputEvent::Down => {
            if state.show_recovery_options_popup && !state.recovery_options.is_empty() {
                let len = state.recovery_options.len();
                state.recovery_popup_selected = (state.recovery_popup_selected + 1) % len;
                return;
            }
            handle_down_navigation(state, message_area_height, message_area_width);
        }
        InputEvent::DropdownUp => handle_dropdown_up(state),
        InputEvent::DropdownDown => handle_dropdown_down(state),
        InputEvent::DialogUp => {
            if state.is_dialog_open {
                if state.dialog_selected > 0 {
                    state.dialog_selected -= 1;
                } else {
                    // Wrap to the last option
                    state.dialog_selected = 2;
                }
            }
        }
        InputEvent::DialogDown => {
            if state.is_dialog_open {
                if state.dialog_selected < 2 {
                    state.dialog_selected += 1;
                } else {
                    // Wrap to the first option
                    state.dialog_selected = 0;
                }
            }
        }

        InputEvent::InputChanged(c) => {
            if state.approval_popup.is_visible() {
                if c == ' ' {
                    state.approval_popup.toggle_approval_status();
                    return;
                }
                return; // Consume all input when popup is visible
            }
            if state.show_command_palette {
                // Handle search input for command palette
                let _ = input_tx.try_send(InputEvent::CommandPaletteSearchInputChanged(c));
                return;
            }
            if state.show_rulebook_switcher {
                if c == ' ' {
                    let _ = input_tx.try_send(InputEvent::RulebookSwitcherToggle);
                    return;
                }
                // Handle search input
                let _ = input_tx.try_send(InputEvent::RulebookSearchInputChanged(c));
                return;
            }
            handle_input_changed(state, c);
        }
        InputEvent::InputBackspace => {
            if state.show_command_palette {
                let _ = input_tx.try_send(InputEvent::CommandPaletteSearchBackspace);
                return;
            }
            if state.show_rulebook_switcher {
                let _ = input_tx.try_send(InputEvent::RulebookSearchBackspace);
                return;
            }
            handle_input_backspace(state);
        }

        // Handle rulebook switcher first to avoid race conditions
        InputEvent::ShowRulebookSwitcher => {
            // Don't show rulebook switcher if input is blocked or dialog is open
            if state.profile_switching_in_progress
                || state.is_dialog_open
                || state.approval_popup.is_visible()
            {
                return;
            }

            // Clear any pending input to prevent empty message submission
            state.text_area.set_text("");

            // Request current active rulebooks to pre-select them
            let _ = output_tx.try_send(OutputEvent::RequestCurrentRulebooks);

            state.show_rulebook_switcher = true;
            state.rulebook_switcher_selected = 0;
            state.rulebook_search_input.clear();
            filter_rulebooks(state);
        }

        InputEvent::InputSubmitted => {
            if state.show_recovery_options_popup {
                if let Some(selected) = state.recovery_options.get(state.recovery_popup_selected)
                    && let Some(response) = &state.recovery_response
                {
                    let recovery_request_id = response.id.clone();
                    let selected_option_id = selected.id;
                    let mode = selected.mode.clone();
                    let _ = output_tx.try_send(OutputEvent::RecoveryAction {
                        action: stakpak_api::models::RecoveryActionType::Approve,
                        recovery_request_id,
                        selected_option_id,
                        mode,
                    });
                }
                state.recovery_options.clear();
                state.recovery_response = None;
                state.recovery_popup_selected = 0;
                state.show_recovery_options_popup = false;
                return;
            }
            if state.show_profile_switcher {
                let _ = input_tx.try_send(InputEvent::ProfileSwitcherSelect);
                return;
            }
            if state.show_command_palette {
                // Execute the selected command
                execute_command_palette_selection(state, input_tx, output_tx);
                return;
            }
            if state.show_rulebook_switcher {
                let _ = input_tx.try_send(InputEvent::RulebookSwitcherConfirm);
                return;
            }
            if state.approval_popup.is_visible() {
                // Update approved and rejected tool calls from popup
                state.message_approved_tools = state
                    .approval_popup
                    .get_approved_tool_calls()
                    .into_iter()
                    .cloned()
                    .collect();
                state.message_rejected_tools = state
                    .approval_popup
                    .get_rejected_tool_calls()
                    .into_iter()
                    .cloned()
                    .collect();

                // Create tools_status maintaining the original order from message_tool_calls
                if let Some(tool_calls) = &state.message_tool_calls {
                    let tools_status: Vec<(ToolCall, bool)> = tool_calls
                        .iter()
                        .map(|tool_call| {
                            let is_approved = state.message_approved_tools.contains(tool_call);
                            let is_rejected = state.message_rejected_tools.contains(tool_call);
                            let status = if is_approved {
                                ToolCallStatus::Approved
                            } else {
                                ToolCallStatus::Rejected
                            };
                            state.tool_call_execution_order.push(tool_call.id.clone());
                            state
                                .session_tool_calls_queue
                                .insert(tool_call.id.clone(), status);
                            (tool_call.clone(), is_approved && !is_rejected)
                        })
                        .collect();

                    // Get the first tool from the ordered list
                    if let Some((first_tool, is_approved)) = tools_status.first() {
                        // Compare with dialog_command to determine action
                        if let Some(dialog_command) = &state.dialog_command
                            && first_tool == dialog_command
                        {
                            state
                                .session_tool_calls_queue
                                .insert(dialog_command.id.clone(), ToolCallStatus::Executed);
                            if *is_approved {
                                // Fire accept tool
                                let _ = output_tx
                                    .try_send(OutputEvent::AcceptTool(dialog_command.clone()));
                            } else {
                                // Fire handle reject
                                let _ =
                                    input_tx.try_send(InputEvent::HandleReject(None, true, None));
                            }
                        }
                    }
                }

                // Clear message_tool_calls to prevent further ShowConfirmationDialog calls
                // This prevents the race condition where individual tool calls try to show dialogs
                state.message_tool_calls = None;
                state.is_dialog_open = false;

                state.approval_popup.escape();
                return;
            }
            if !state.is_pasting {
                handle_input_submitted(state, message_area_height, output_tx, input_tx, shell_tx);
            }
        }
        InputEvent::InputChangedNewline => handle_input_changed(state, '\n'),
        InputEvent::InputSubmittedWith(s) => {
            handle_input_submitted_with(state, s, None, message_area_height)
        }
        InputEvent::InputSubmittedWithColor(s, color) => {
            handle_input_submitted_with(state, s, Some(color), message_area_height)
        }
        InputEvent::StreamAssistantMessage(id, s) => {
            handle_stream_message(state, id, s, message_area_height)
        }
        InputEvent::StreamUsage(_usage) => {
            // Usage is sent but we don't display it individually
            // Total usage will be updated when accumulation happens in mode_interactive
        }
        InputEvent::RequestTotalUsage => {
            // Request total usage from CLI
            let _ = output_tx.try_send(OutputEvent::RequestTotalUsage);
        }
        InputEvent::TotalUsage(usage) => {
            // Update total session usage from CLI
            state.total_session_usage = usage;
            // If cost message was just displayed, update it
            let should_update = state
                .messages
                .last()
                .and_then(|msg| {
                    if let MessageContent::StyledBlock(lines) = &msg.content {
                        lines
                            .first()
                            .and_then(|l| l.spans.first())
                            .map(|s| s.content.contains("Token Usage & Costs"))
                    } else {
                        None
                    }
                })
                .unwrap_or(false);

            if should_update {
                state.messages.pop(); // Remove old message
                crate::services::helper_block::push_usage_message(state);
            }
        }
        InputEvent::HasUserMessage => {
            state.has_user_messages = true;
            state.toggle_approved_message = true;
            state.message_approved_tools.clear();
            state.message_rejected_tools.clear();
            state.message_tool_calls = None;
            state.tool_call_execution_order.clear();
            state.is_dialog_open = false;
        }
        InputEvent::StreamToolResult(progress) => handle_stream_tool_result(state, progress),
        InputEvent::AddUserMessage(s) => {
            // Add spacing before user message if not the first message
            if !state.messages.is_empty() {
                state.messages.push(Message::plain_text(""));
            }
            state.messages.push(Message::user(s, None));
            // Add spacing after user message
            state.messages.push(Message::plain_text(""));

            // Invalidate cache since messages changed
            crate::services::message::invalidate_message_lines_cache(state);
        }
        InputEvent::RecoveryOptions(response) => {
            eprintln!("Recovery response: {:?}", response);
            state.recovery_options = response.recovery_options.clone();
            state.recovery_response = Some(response);
            state.recovery_popup_selected = 0;
            if state.recovery_options.is_empty() {
                state.show_recovery_options_popup = false;
            }
        }
        InputEvent::ScrollUp => handle_up_navigation(state),
        InputEvent::ScrollDown => {
            handle_down_navigation(state, message_area_height, message_area_width)
        }
        InputEvent::Error(err) => {
            if err.contains("FREE_PLAN") {
                push_error_message(state, "Free plan limit reached.", None);
                push_error_message(
                    state,
                    "Please top up your account at https://stakpak.dev/settings/billing to keep Stakpaking.",
                    Some(true),
                );
                return;
            }
            if err == "STREAM_CANCELLED" {
                let rendered_lines =
                    render_bash_block_rejected("Interrupted by user", "System", None, None);
                state.messages.push(Message {
                    id: Uuid::new_v4(),
                    content: MessageContent::StyledBlock(rendered_lines),
                    is_collapsed: None,
                });
                return;
            }
            let mut error_message = handle_errors(err);
            if error_message.contains("RETRY_ATTEMPT")
                || error_message.contains("MAX_RETRY_REACHED")
            {
                if error_message.contains("RETRY_ATTEMPT") {
                    let retry_attempt = error_message.split("RETRY_ATTEMPT_").last().unwrap_or("1");
                    error_message = format!(
                        "There was an issue sending your request, retrying attempt {}...",
                        retry_attempt
                    );
                } else if error_message.contains("MAX_RETRY_REACHED") {
                    error_message =
                        "Maximum retry attempts reached. Please try again later.".to_string();
                }
                handle_retry_mechanism(state);
            }

            push_error_message(state, &error_message, None);
        }
        InputEvent::PageUp => {
            state.stay_at_bottom = false; // unlock from bottom
            handle_page_up(state, message_area_height);
            adjust_scroll(state, message_area_height, message_area_width);
        }
        InputEvent::PageDown => {
            state.stay_at_bottom = false; // unlock from bottom
            handle_page_down(state, message_area_height, message_area_width);
            adjust_scroll(state, message_area_height, message_area_width);
        }
        InputEvent::CursorLeft => {
            if state.approval_popup.is_visible() {
                state.approval_popup.prev_tab();
                return; // Event was consumed by popup
            }
            state.text_area.move_cursor_left();
        }
        InputEvent::CursorRight => {
            if state.approval_popup.is_visible() {
                state.approval_popup.next_tab();
                return; // Event was consumed by popup
            }
            state.text_area.move_cursor_right();
        }
        InputEvent::ToggleCursorVisible => state.cursor_visible = !state.cursor_visible,
        InputEvent::ToggleAutoApprove => {
            if let Err(e) = state.auto_approve_manager.toggle_enabled() {
                push_error_message(
                    state,
                    &format!("Failed to toggle auto-approve: {}", e),
                    None,
                );
            } else {
                let status = if state.auto_approve_manager.is_enabled() {
                    "enabled"
                } else {
                    "disabled"
                };

                let status_color = if state.auto_approve_manager.is_enabled() {
                    Color::Green
                } else {
                    Color::LightRed
                };

                push_styled_message(
                    state,
                    &format!("Auto-approve {}", status),
                    status_color,
                    "",
                    Color::Green,
                );
            }
        }
        InputEvent::AutoApproveCurrentTool => {
            list_auto_approved_tools(state);
        }
        InputEvent::ToggleDialogFocus => {
            if state.is_dialog_open {
                state.dialog_focused = !state.dialog_focused;
                let focus_message = if state.dialog_focused {
                    "Dialog focused"
                } else {
                    "Chat view focused"
                };
                push_styled_message(
                    state,
                    &format!("🎯 {}", focus_message),
                    Color::DarkGray,
                    "",
                    Color::Cyan,
                );
            }
        }

        InputEvent::HandleReject(message, should_stop, color) => {
            let channels = EventChannels {
                output_tx,
                input_tx,
                shell_tx,
            };
            handle_esc(state, &channels, cancel_tx, message, should_stop, color);
        }

        InputEvent::ShowConfirmationDialog(tool_call) => {
            if state.latest_tool_call.is_some() && state.show_shell_mode {
                return;
            }
            if state
                .session_tool_calls_queue
                .get(&tool_call.id)
                .map(|status| status == &ToolCallStatus::Executed)
                .unwrap_or(false)
            {
                let truncated_command = extract_truncated_command_arguments(&tool_call, None);
                let title = get_command_type_name(&tool_call);
                let rendered_lines = render_bash_block_rejected(
                    &truncated_command,
                    &title,
                    Some("Tool call already executed".to_string()),
                    None,
                );
                state.messages.push(Message {
                    id: Uuid::new_v4(),
                    content: MessageContent::StyledBlock(rendered_lines),
                    is_collapsed: None,
                });
                state.is_dialog_open = false;
                state.dialog_command = None;
                return;
            }

            state.dialog_command = Some(tool_call.clone());
            if tool_call.function.name == "run_command" {
                state.latest_tool_call = Some(tool_call.clone());
            }
            let is_auto_approved = state.auto_approve_manager.should_auto_approve(&tool_call);

            if tool_call.function.name == "str_replace" || tool_call.function.name == "create" {
                state
                    .messages
                    .push(Message::render_collapsed_message(tool_call.clone()));
            }

            // Tool call is pending - create pending border block and check if we should show popup
            let message_id = Uuid::new_v4();
            state.messages.push(Message::render_pending_border_block(
                tool_call.clone(),
                is_auto_approved,
                Some(message_id),
            ));
            state.pending_bash_message_id = Some(message_id);

            state.dialog_command = Some(tool_call.clone());
            state.is_dialog_open = true;
            state.loading = false;
            state.dialog_focused = false;

            // check if its skipped
            let is_skipped =
                state.session_tool_calls_queue.get(&tool_call.id) == Some(&ToolCallStatus::Skipped);

            // Check if this tool call is already rejected (after popup interaction) or skipped
            if state
                .message_rejected_tools
                .iter()
                .any(|tool| tool.id == tool_call.id)
                || is_skipped
            {
                if !is_skipped {
                    // Remove from rejected list to avoid processing it again
                    state
                        .message_rejected_tools
                        .retain(|tool| tool.id != tool_call.id);
                }

                let input_tx_clone = input_tx.clone();
                let message = if is_skipped {
                    "Tool call skipped due to sequential execution failure"
                } else {
                    "Tool call rejected"
                };

                let color = if is_skipped {
                    Some(Color::Yellow)
                } else {
                    None
                };

                let _ = input_tx_clone.try_send(InputEvent::HandleReject(
                    Some(message.to_string()),
                    !is_skipped,
                    color,
                ));

                state
                    .session_tool_calls_queue
                    .insert(tool_call.id.clone(), ToolCallStatus::Executed);
                return;
            }

            // Check if this tool call is already approved (after popup interaction or auto-approved)
            if is_auto_approved
                || state
                    .message_approved_tools
                    .iter()
                    .any(|tool| tool.id == tool_call.id)
            {
                // Remove from approved list to avoid processing it again
                state
                    .message_approved_tools
                    .retain(|tool| tool.id != tool_call.id);

                // Send tool call with delay
                let tool_call_clone = tool_call.clone();
                let output_tx_clone = output_tx.clone();

                let _ = output_tx_clone.try_send(OutputEvent::AcceptTool(tool_call_clone));
                state
                    .session_tool_calls_queue
                    .insert(tool_call.id.clone(), ToolCallStatus::Executed);
                state.is_dialog_open = false;
                state.dialog_selected = 0;
                state.dialog_command = None;
                state.dialog_focused = false;
                return;
            }

            let tool_calls = if let Some(tool_calls) = state.message_tool_calls.clone() {
                tool_calls.clone()
            } else {
                vec![tool_call.clone()]
            };

            // Tool call is pending - check if we should show popup first
            if !tool_calls.is_empty() && state.toggle_approved_message {
                state.approval_popup =
                    PopupService::new_with_tool_calls(tool_calls.clone(), terminal_size);
                return;
            }
        }

        InputEvent::MessageToolCalls(tool_calls) => {
            // execlude any tool call that is already executed
            let rest_tool_calls = tool_calls
                .into_iter()
                .filter(|tool_call| {
                    !state.session_tool_calls_queue.contains_key(&tool_call.id)
                        || state
                            .session_tool_calls_queue
                            .get(&tool_call.id)
                            .map(|status| status != &ToolCallStatus::Executed)
                            .unwrap_or(false)
                })
                .collect::<Vec<ToolCall>>();

            let prompt_tool_calls = state
                .auto_approve_manager
                .get_prompt_tool_calls(&rest_tool_calls);

            state.message_tool_calls = Some(prompt_tool_calls.clone());

            // Only update last_message_tool_calls if we're not in a retry scenario
            // During retry, we want to preserve the original sequence for ShellCompleted
            if !state.show_shell_mode || state.dialog_command.is_none() {
                state.last_message_tool_calls = prompt_tool_calls.clone();
            }
        }
        InputEvent::ExpandNotifications => {
            if state.recovery_options.is_empty() {
                return;
            }

            if state.show_recovery_options_popup {
                state.show_recovery_options_popup = false;
            } else {
                state.show_recovery_options_popup = true;
                state.recovery_popup_selected = 0;
            }
        }
        InputEvent::HandleCtrlS => {
            if state.show_rulebook_switcher {
                let _ = input_tx.try_send(InputEvent::RulebookSwitcherSelectAll);
                return;
            }
            let _ = input_tx.try_send(InputEvent::ShowShortcuts);
        }
        InputEvent::StartLoadingOperation(operation) => {
            state.loading_manager.start_operation(operation.clone());
            state.loading = state.loading_manager.is_loading();
            state.loading_type = state.loading_manager.get_loading_type();
        }
        InputEvent::EndLoadingOperation(operation) => {
            // Clear current message usage when stream processing ends
            if matches!(operation, LoadingOperation::StreamProcessing) {
                state.current_message_usage = None;
            }
            state.loading_manager.end_operation(operation);
            state.loading = state.loading_manager.is_loading();
            state.loading_type = state.loading_manager.get_loading_type();
        }
        InputEvent::HandleEsc => {
<<<<<<< HEAD
            if state.show_recovery_options_popup {
                state.show_recovery_options_popup = false;
=======
            if state.show_context_popup {
                state.show_context_popup = false;
>>>>>>> 598f480d
                return;
            }
            if state.show_rulebook_switcher {
                state.show_rulebook_switcher = false;
                return;
            }
            if state.show_command_palette {
                state.show_command_palette = false;
                state.command_palette_search.clear();
                return;
            }
            if state.show_profile_switcher {
                state.show_profile_switcher = false;
                return;
            }
            if state.show_shortcuts_popup {
                state.show_shortcuts_popup = false;
                return;
            }
            if state.show_collapsed_messages {
                state.show_collapsed_messages = false;
                return;
            }
            if state.approval_popup.is_visible() {
                state.approval_popup.escape();
                state.toggle_approved_message = false;
                return; // TODO: either reject all or add a toggle event to toggle back the popup.
            } else {
                state.message_rejected_tools = state
                    .approval_popup
                    .get_approved_tool_calls()
                    .into_iter()
                    .cloned()
                    .collect();
                state.message_approved_tools.clear();
                state.message_tool_calls = None;
                state.tool_call_execution_order.clear();
                // Store the latest tool call for potential retry (only for run_command)
                if let Some(tool_call) = &state.dialog_command
                    && tool_call.function.name == "run_command"
                {
                    state.latest_tool_call = Some(tool_call.clone());
                }

                let channels = EventChannels {
                    output_tx,
                    input_tx,
                    shell_tx,
                };
                handle_esc(state, &channels, cancel_tx, None, true, None);
            }
        }

        InputEvent::GetStatus(account_info) => {
            state.account_info = account_info;
        }
        InputEvent::Tab => {
            if state.show_collapsed_messages {
                handle_collapsed_messages_tab(state, message_area_height, message_area_width);
            } else {
                handle_tab(state);
            }
        }
        InputEvent::ToggleApprovalStatus => {
            state.approval_popup.toggle_approval_status();
        }
        InputEvent::SetSessions(sessions) => {
            state.sessions = sessions;
            state.show_sessions_dialog = true;
        }
        InputEvent::ShellOutput(line) => {
            let mut line = line.replace("\r\n", "\n").replace('\r', "\n");

            if let Some(output) = state.active_shell_command_output.as_mut() {
                let text = format!("{}\n", line);
                output.push_str(&text);
                *output = truncate_output(output);
            }

            line = truncate_output(&line);
            state
                .messages
                .push(Message::render_escaped_text_block(line));
        }

        InputEvent::ShellError(line) => {
            let line = preprocess_terminal_output(&line);
            let line = line.replace("\r\n", "\n").replace('\r', "\n");
            push_error_message(state, &line, None);
        }

        InputEvent::ShellWaitingForInput => {
            state.waiting_for_shell_input = true;
            // Set textarea to shell mode when waiting for input
            state.text_area.set_shell_mode(true);
            // Allow user input when command is waiting
            adjust_scroll(state, message_area_height, message_area_width);
        }

        InputEvent::ShellCompleted(_code) => {
            // Command completed, reset active command state
            state.waiting_for_shell_input = false;
            if let Some(dialog_command) = &state.dialog_command {
                let dialog_command_id = dialog_command.id.clone();
                let result = shell_command_to_tool_call_result(state);

                // check the index of dialog_command in tool_calls_execution_order

                let index = state
                    .last_message_tool_calls
                    .iter()
                    .position(|tool_call| tool_call.id == dialog_command_id);

                let should_stop = if let Some(index) = index {
                    index != state.last_message_tool_calls.len() - 1
                } else {
                    false
                };

                // get the ids of the tool calls after that id
                let tool_calls_after_index = if let Some(index) = index {
                    state
                        .last_message_tool_calls
                        .iter()
                        .skip(index + 1)
                        .cloned()
                        .collect::<Vec<ToolCall>>()
                } else {
                    Vec::new()
                };

                // move those rejected tool calls to message_tool_calls and remove them from session_tool_calls_queue and rejected_tool_calls and tool_call_execution_order
                if !tool_calls_after_index.is_empty() {
                    for tool_call in tool_calls_after_index.iter() {
                        state
                            .session_tool_calls_queue
                            .insert(tool_call.id.clone(), ToolCallStatus::Pending);
                    }
                }

                let _ = output_tx.try_send(OutputEvent::SendToolResult(
                    result,
                    should_stop,
                    tool_calls_after_index.clone(),
                ));

                if let Some(dialog_command) = &state.dialog_command
                    && let Some(latest_tool_call) = &state.latest_tool_call
                    && dialog_command.id == latest_tool_call.id
                {
                    state.latest_tool_call = None;
                }
                state.show_shell_mode = false;
                state.dialog_command = None;
                state.toggle_approved_message = true;
                state.text_area.set_shell_mode(false);
            }
            if state.ondemand_shell_mode {
                let new_tool_call_result = shell_command_to_tool_call_result(state);
                if let Some(ref mut tool_calls) = state.shell_tool_calls {
                    tool_calls.push(new_tool_call_result);
                }
            }

            state.active_shell_command = None;
            state.active_shell_command_output = None;
            state.text_area.set_text("");
            state.messages.push(Message::plain_text(""));
            state.is_tool_call_shell_command = false;
            adjust_scroll(state, message_area_height, message_area_width);
        }
        InputEvent::ShellClear => {
            // Clear the shell output buffer
            if let Some(output) = state.active_shell_command_output.as_mut() {
                output.clear();
            }

            // Find the last non-shell message to determine where current shell session started
            let mut last_non_shell_index = None;
            for (i, message) in state.messages.iter().enumerate().rev() {
                let is_shell_message = match &message.content {
                    MessageContent::Styled(line) => line
                        .spans
                        .iter()
                        .map(|span| span.content.as_ref())
                        .collect::<String>()
                        .starts_with(SHELL_PROMPT_PREFIX),
                    MessageContent::Plain(text, _) => text.starts_with(SHELL_PROMPT_PREFIX),
                    MessageContent::PlainText(_) => true,
                    _ => false,
                };

                if !is_shell_message {
                    last_non_shell_index = Some(i);
                    break;
                }
            }

            // If we found a non-shell message, clear everything after it (the current shell session)
            if let Some(index) = last_non_shell_index {
                // Keep messages up to and including the last non-shell message
                state.messages.truncate(index + 1);
            } else {
                // If no non-shell messages found, clear all messages (entire session is shell)
                state.messages.clear();
            }

            // Scroll to the bottom to show the cleared state
            adjust_scroll(state, message_area_height, message_area_width);
        }
        InputEvent::ShellKill => {
            // Kill the running command if there is one
            if let Some(cmd) = &state.active_shell_command
                && let Err(_e) = cmd.kill()
            {}
            // Reset shell state
            state.active_shell_command = None;
            state.active_shell_command_output = None;
            state.waiting_for_shell_input = false;
            // Reset textarea shell mode
            state.text_area.set_shell_mode(false);
        }
        InputEvent::HandlePaste(text) => {
            handle_paste(state, text);
        }
        InputEvent::Resized(width, height) => {
            let old_terminal_size = state.terminal_size;
            state.terminal_size = Size { width, height };

            // Recreate the approval popup if it's visible and terminal size changed
            if state.approval_popup.is_visible() && old_terminal_size != state.terminal_size {
                state
                    .approval_popup
                    .recreate_with_terminal_size(state.terminal_size);
            }
        }
        InputEvent::InputCursorStart => {
            state.text_area.move_cursor_to_beginning_of_line(false);
        }
        InputEvent::InputCursorEnd => {
            state.text_area.move_cursor_to_end_of_line(false);
        }
        InputEvent::InputDelete => {
            state.text_area.set_text("");
            state.show_helper_dropdown = false;
        }
        InputEvent::InputDeleteWord => {
            state.text_area.delete_backward_word();
            state.show_helper_dropdown = false;
        }
        InputEvent::InputCursorPrevWord => {
            state
                .text_area
                .set_cursor(state.text_area.beginning_of_previous_word());
        }
        InputEvent::InputCursorNextWord => {
            state
                .text_area
                .set_cursor(state.text_area.end_of_next_word());
        }
        InputEvent::RetryLastToolCall => {
            handle_retry_tool_call(state, input_tx, cancel_tx);
        }
        InputEvent::ToggleCollapsedMessages => {
            // If approval popup is visible, toggle its maximize state instead
            if state.approval_popup.is_visible() {
                state.approval_popup.toggle_maximize();
                return;
            }

            // Otherwise, handle collapsed messages popup as usual
            state.show_collapsed_messages = !state.show_collapsed_messages;
            if state.show_collapsed_messages {
                // Calculate scroll position to show the top of the last message
                let collapsed_messages: Vec<Message> = state
                    .messages
                    .iter()
                    .filter(|m| m.is_collapsed == Some(true))
                    .cloned()
                    .collect();

                if !collapsed_messages.is_empty() {
                    // Set selected to the last message
                    state.collapsed_messages_selected = collapsed_messages.len() - 1;

                    // Get all collapsed message lines once
                    let all_lines =
                        get_wrapped_collapsed_message_lines_cached(state, message_area_width);

                    // Calculate scroll to show the top of the last message
                    // For now, just scroll to the bottom to show the last message
                    let total_lines = all_lines.len();
                    let max_scroll = total_lines.saturating_sub(message_area_height);
                    state.collapsed_messages_scroll = max_scroll;
                } else {
                    state.collapsed_messages_scroll = 0;
                    state.collapsed_messages_selected = 0;
                }
            }
        }
        InputEvent::ToggleContextPopup => {
            state.show_context_popup = !state.show_context_popup;
        }
        InputEvent::AttemptQuit => {
            use std::time::Instant;
            let now = Instant::now();
            if !state.ctrl_c_pressed_once
                || state.ctrl_c_timer.is_none()
                || state.ctrl_c_timer.map(|t| now > t).unwrap_or(true)
            {
                // First press or timer expired: clear input, move cursor, set timer
                state.text_area.set_text("");
                state.ctrl_c_pressed_once = true;
                state.ctrl_c_timer = Some(now + std::time::Duration::from_secs(2));
            } else {
                // Second press within 2s: trigger quit
                state.ctrl_c_pressed_once = false;
                state.ctrl_c_timer = None;
                let _ = input_tx.try_send(InputEvent::Quit);
            }
        }

        // Profile switcher events
        InputEvent::ProfilesLoaded(profiles, _current_profile) => {
            // Only update the available profiles list
            // Do NOT update current_profile_name - it's already set correctly when TUI starts
            state.available_profiles = profiles;
        }

        InputEvent::ShowProfileSwitcher => {
            // Don't show profile switcher if input is blocked or dialog is open
            if state.profile_switching_in_progress
                || state.is_dialog_open
                || state.approval_popup.is_visible()
            {
                return;
            }

            state.show_profile_switcher = true;
            state.profile_switcher_selected = 0;

            // Pre-select current profile
            if let Some(idx) = state
                .available_profiles
                .iter()
                .position(|p| p == &state.current_profile_name)
            {
                state.profile_switcher_selected = idx;
            }
        }

        InputEvent::ShowCommandPalette => {
            // Don't show command palette if input is blocked or dialog is open
            if state.profile_switching_in_progress
                || state.is_dialog_open
                || state.approval_popup.is_visible()
            {
                return;
            }

            state.show_command_palette = true;
            state.command_palette_selected = 0;
            state.command_palette_scroll = 0;
            state.command_palette_search = String::new();
        }

        InputEvent::ShowShortcuts => {
            // Don't show shortcuts popup if input is blocked or dialog is open
            if state.profile_switching_in_progress
                || state.is_dialog_open
                || state.approval_popup.is_visible()
                || state.show_profile_switcher
            {
                return;
            }

            state.show_shortcuts_popup = true;
        }

        InputEvent::ProfileSwitcherSelect => {
            // Don't process if switching is already in progress
            if state.profile_switching_in_progress {
                return;
            }

            if state.show_profile_switcher && !state.available_profiles.is_empty() {
                let selected_profile =
                    state.available_profiles[state.profile_switcher_selected].clone();

                // Don't switch if already on this profile
                if selected_profile == state.current_profile_name {
                    state.show_profile_switcher = false;
                    return;
                }

                // Send request to switch profile
                let _ = output_tx.try_send(OutputEvent::RequestProfileSwitch(selected_profile));
            }
        }

        InputEvent::ProfileSwitcherCancel => {
            state.show_profile_switcher = false;
        }

        InputEvent::ShortcutsCancel => {
            state.show_shortcuts_popup = false;
        }

        InputEvent::ProfileSwitchRequested(ref profile) => {
            state.profile_switching_in_progress = true;
            state.show_profile_switcher = false;

            // Clear profile switcher state immediately to prevent stray selects
            state.profile_switcher_selected = 0;

            state.profile_switch_status_message =
                Some(format!("🔄 Switching to profile: {}", profile));

            state.messages.push(Message::info(
                format!("🔄 Switching to profile: {}", profile),
                None,
            ));
        }

        InputEvent::ProfileSwitchProgress(ref message) => {
            state.profile_switch_status_message = Some(message.clone());
            state.messages.push(Message::info(message.clone(), None));
        }

        InputEvent::ProfileSwitchComplete(ref profile) => {
            // Clear EVERYTHING
            state.messages.clear();
            state.session_tool_calls_queue.clear();
            state.completed_tool_calls.clear();
            state.streaming_tool_results.clear();
            state.active_shell_command = None;
            state.shell_tool_calls = None;
            state.message_tool_calls = None;
            state.message_approved_tools.clear();
            state.message_rejected_tools.clear();
            state.has_user_messages = false;
            state.scroll = 0;
            state.scroll_to_bottom = true;
            state.stay_at_bottom = true;
            state.tool_call_execution_order.clear();
            state.last_message_tool_calls.clear();

            // Clear shell mode state
            state.show_shell_mode = false;
            state.shell_mode_input.clear();
            state.waiting_for_shell_input = false;
            state.active_shell_command_output = None;
            state.is_tool_call_shell_command = false;
            state.ondemand_shell_mode = false;

            // Clear file search
            state.filtered_files.clear();

            // Clear dialog state
            state.is_dialog_open = false;
            state.dialog_command = None;
            state.show_sessions_dialog = false;
            state.show_shortcuts = false;
            state.show_collapsed_messages = false;
            state.approval_popup = PopupService::new();

            // Clear retry state
            state.retry_attempts = 0;
            state.last_user_message_for_retry = None;
            state.is_retrying = false;

            // CRITICAL: Close profile switcher to prevent stray selects
            state.show_profile_switcher = false;
            state.profile_switcher_selected = 0;

            // Update profile info
            state.current_profile_name = profile.clone();
            state.profile_switching_in_progress = false;
            state.profile_switch_status_message = None;

            // Show success and welcome messages
            state.messages.push(Message::info(
                format!("✅ Successfully switched to profile: {}", profile),
                Some(Style::default().fg(AdaptiveColors::green())),
            ));

            let welcome_msg = welcome_messages(state.latest_version.clone(), state);
            state.messages.extend(welcome_msg);

            // Invalidate all caches
            crate::services::message::invalidate_message_lines_cache(state);
        }

        InputEvent::ProfileSwitchFailed(ref error) => {
            state.profile_switching_in_progress = false;
            state.profile_switch_status_message = None;
            state.show_profile_switcher = false;

            state.messages.push(Message::info(
                format!("❌ Profile switch failed: {}", error),
                Some(Style::default().fg(AdaptiveColors::red())),
            ));
            state.messages.push(Message::info(
                "Staying in current profile. Press Ctrl+P to try again.",
                None,
            ));
        }

        // Rulebook switcher events
        InputEvent::RulebooksLoaded(rulebooks) => {
            state.available_rulebooks = rulebooks;
            filter_rulebooks(state);
        }

        InputEvent::CurrentRulebooksLoaded(current_uris) => {
            // Set the currently active rulebooks as selected
            state.selected_rulebooks = current_uris.into_iter().collect();
        }

        InputEvent::RulebookSwitcherSelect => {
            if state.show_rulebook_switcher && !state.filtered_rulebooks.is_empty() {
                let selected_rulebook = &state.filtered_rulebooks[state.rulebook_switcher_selected];

                // Toggle selection
                if state.selected_rulebooks.contains(&selected_rulebook.uri) {
                    state.selected_rulebooks.remove(&selected_rulebook.uri);
                } else {
                    state
                        .selected_rulebooks
                        .insert(selected_rulebook.uri.clone());
                }
            }
        }

        InputEvent::RulebookSwitcherToggle => {
            if state.show_rulebook_switcher && !state.filtered_rulebooks.is_empty() {
                let selected_rulebook = &state.filtered_rulebooks[state.rulebook_switcher_selected];

                // Toggle selection
                if state.selected_rulebooks.contains(&selected_rulebook.uri) {
                    state.selected_rulebooks.remove(&selected_rulebook.uri);
                } else {
                    state
                        .selected_rulebooks
                        .insert(selected_rulebook.uri.clone());
                }
            }
        }

        InputEvent::RulebookSwitcherCancel => {
            state.show_rulebook_switcher = false;
        }

        InputEvent::RulebookSwitcherConfirm => {
            if state.show_rulebook_switcher {
                // Send the selected rulebooks to the CLI
                let selected_uris: Vec<String> = state.selected_rulebooks.iter().cloned().collect();
                let _ = output_tx.try_send(OutputEvent::RequestRulebookUpdate(selected_uris));

                // Close the switcher
                state.show_rulebook_switcher = false;

                // Show confirmation message
                let count = state.selected_rulebooks.len();
                state.messages.push(Message::info(
                    format!(
                        "Selected {} rulebook(s). They will be applied to your next message.",
                        count
                    ),
                    Some(Style::default().fg(AdaptiveColors::green())),
                ));
            }
        }

        InputEvent::RulebookSwitcherSelectAll => {
            if state.show_rulebook_switcher {
                // Select all filtered rulebooks
                state.selected_rulebooks.clear();
                for rulebook in &state.filtered_rulebooks {
                    state.selected_rulebooks.insert(rulebook.uri.clone());
                }
            }
        }

        InputEvent::RulebookSwitcherDeselectAll => {
            if state.show_rulebook_switcher {
                // Deselect all rulebooks
                state.selected_rulebooks.clear();
            }
        }

        InputEvent::RulebookSearchInputChanged(c) => {
            if state.show_rulebook_switcher {
                state.rulebook_search_input.push(c);
                filter_rulebooks(state);
            }
        }

        InputEvent::RulebookSearchBackspace => {
            if state.show_rulebook_switcher && !state.rulebook_search_input.is_empty() {
                state.rulebook_search_input.pop();
                filter_rulebooks(state);
            }
        }

        InputEvent::CommandPaletteSearchInputChanged(c) => {
            if state.show_command_palette {
                state.command_palette_search.push(c);
                state.command_palette_selected = 0;
            }
        }

        InputEvent::CommandPaletteSearchBackspace => {
            if state.show_command_palette && !state.command_palette_search.is_empty() {
                state.command_palette_search.pop();
                state.command_palette_selected = 0;
            }
        }

        _ => {}
    }
    adjust_scroll(state, message_area_height, message_area_width);
}

fn extract_command_from_tool_call(tool_call: &ToolCall) -> Result<String, String> {
    // Parse as JSON and extract the command field
    let json = serde_json::from_str::<serde_json::Value>(&tool_call.function.arguments)
        .map_err(|e| format!("Failed to parse JSON: {}", e))?;

    if let Some(command_value) = json.get("command") {
        if let Some(command_str) = command_value.as_str() {
            return Ok(command_str.to_string());
        } else {
            return Ok(command_value.to_string());
        }
    }

    Err("No 'command' field found in JSON arguments".to_string())
}

fn handle_shell_mode(state: &mut AppState) {
    state.show_shell_mode = !state.show_shell_mode;
    // Update textarea shell mode
    state.text_area.set_shell_mode(state.show_shell_mode);

    if state.show_shell_mode {
        state.is_dialog_open = false;
        if let Some(dialog_command) = &state.dialog_command {
            let command = match extract_command_from_tool_call(dialog_command) {
                Ok(command) => command,
                Err(_) => {
                    return;
                }
            };
            state.text_area.set_text(&command);
        }
        state.ondemand_shell_mode = state.dialog_command.is_none();
        if state.ondemand_shell_mode {
            if state.shell_tool_calls.is_none() {
                state.shell_tool_calls = Some(Vec::new());
            }
            state.text_area.set_text("");
        }
    } else {
        state.text_area.set_text("");
    }
    if !state.show_shell_mode && state.dialog_command.is_some() {
        // only show dialog if id of latest tool call is not the same as dialog_command id
        if let Some(latest_tool_call) = &state.latest_tool_call
            && let Some(dialog_command) = &state.dialog_command
            && latest_tool_call.id != dialog_command.id
        {
            state.is_dialog_open = true;
        }
        state.ondemand_shell_mode = false;
    }
}

fn handle_tab(state: &mut AppState) {
    // Check if we're already in helper dropdown mode
    if state.show_helper_dropdown {
        // If in file file_search mode, handle file selection
        if state.file_search.is_active() {
            let selected_file = state
                .file_search
                .get_file_at_index(state.helper_selected)
                .map(|s| s.to_string());
            if let Some(selected_file) = selected_file {
                handle_file_selection(state, &selected_file);
            }
            return;
        }
        // Handle helper selection - auto-complete the selected helper
        if !state.filtered_helpers.is_empty() && state.input().starts_with('/') {
            let selected_helper = &state.filtered_helpers[state.helper_selected];
            state.text_area.set_text(selected_helper.command);
            state.show_helper_dropdown = false;
            state.filtered_helpers.clear();
            state.helper_selected = 0;
            state.helper_scroll = 0;
            return;
        }
        return;
    }
    // Trigger file file_search with Tab
    handle_tab_trigger(state);
}

/// Updates helper dropdown scroll position to keep selected item visible
fn update_helper_dropdown_scroll(state: &mut AppState) {
    let commands_to_show = if state.input() == "/" {
        &state.helpers
    } else {
        &state.filtered_helpers
    };

    let total_commands = commands_to_show.len();
    if total_commands == 0 {
        return;
    }

    const MAX_VISIBLE_ITEMS: usize = 5;
    let visible_height = MAX_VISIBLE_ITEMS.min(total_commands);

    // Calculate the scroll position to keep the selected item visible
    if state.helper_selected < state.helper_scroll {
        // Selected item is above visible area, scroll up
        state.helper_scroll = state.helper_selected;
    } else if state.helper_selected >= state.helper_scroll + visible_height {
        // Selected item is below visible area, scroll down
        state.helper_scroll = state.helper_selected - visible_height + 1;
    }

    // Ensure scroll doesn't go beyond bounds
    let max_scroll = total_commands.saturating_sub(visible_height);
    if state.helper_scroll > max_scroll {
        state.helper_scroll = max_scroll;
    }
}

fn handle_dropdown_up(state: &mut AppState) {
    if state.show_helper_dropdown && state.helper_selected > 0 {
        if state.file_search.is_active() {
            // File file_search mode
            state.helper_selected -= 1;
        } else {
            // Regular helper mode
            if !state.filtered_helpers.is_empty() && state.input().starts_with('/') {
                state.helper_selected -= 1;
                update_helper_dropdown_scroll(state);
            }
        }
    }
}

fn handle_dropdown_down(state: &mut AppState) {
    if state.show_helper_dropdown {
        if state.file_search.is_active() {
            // File file_search mode
            if state.helper_selected + 1 < state.file_search.filtered_count() {
                state.helper_selected += 1;
            }
        } else {
            // Regular helper mode
            let commands_to_show = if state.input() == "/" {
                &state.helpers
            } else {
                &state.filtered_helpers
            };

            if !commands_to_show.is_empty()
                && state.input().starts_with('/')
                && state.helper_selected + 1 < commands_to_show.len()
            {
                state.helper_selected += 1;
                update_helper_dropdown_scroll(state);
            }
        }
    }
}

fn handle_input_changed(state: &mut AppState, c: char) {
    state.show_shortcuts = false;

    if c == '$' && (state.input().is_empty() || state.is_dialog_open) && !state.show_sessions_dialog
    {
        state.text_area.set_text("");
        handle_shell_mode(state);
        return;
    }

    state.text_area.insert_str(&c.to_string());

    // If a large paste placeholder is present and input is edited, only clear pasted state if placeholder is completely removed
    if let Some(placeholder) = &state.pasted_placeholder
        && !state.input().contains(placeholder)
    {
        state.pasted_long_text = None;
        state.pasted_placeholder = None;
    }

    if state.input().starts_with('/') {
        if state.file_search.is_active() {
            state.file_search.reset();
        }
        state.show_helper_dropdown = true;
        state.helper_scroll = 0;
    }

    if let Some(tx) = &state.file_search_tx {
        let _ = tx.try_send((state.input().to_string(), state.cursor_position()));
    }

    if state.input().is_empty() {
        state.show_helper_dropdown = false;
        state.filtered_helpers.clear();
        state.filtered_files.clear();
        state.helper_selected = 0;
        state.helper_scroll = 0;
        state.file_search.reset();
    }
}

fn handle_input_backspace(state: &mut AppState) {
    state.text_area.delete_backward(1);

    // If a large paste placeholder is present and input is edited, only clear pasted state if placeholder is completely removed
    if let Some(placeholder) = &state.pasted_placeholder
        && !state.input().contains(placeholder)
    {
        state.pasted_long_text = None;
        state.pasted_placeholder = None;
    }

    // Send input to file_search worker (async, non-blocking)
    if let Some(tx) = &state.file_search_tx {
        let _ = tx.try_send((state.input().to_string(), state.cursor_position()));
    }

    // Handle helper filtering after backspace
    if state.input().starts_with('/') {
        if state.file_search.is_active() {
            state.file_search.reset();
        }
        state.show_helper_dropdown = true;
        state.helper_scroll = 0;
    }

    // Hide dropdown if input is empty
    if state.input().is_empty() {
        state.show_helper_dropdown = false;
        state.filtered_helpers.clear();
        state.filtered_files.clear();
        state.helper_selected = 0;
        state.helper_scroll = 0;
        state.file_search.reset();
    }
}

fn handle_esc(
    state: &mut AppState,
    channels: &EventChannels,
    cancel_tx: Option<tokio::sync::broadcast::Sender<()>>,
    message: Option<String>,
    should_stop: bool,
    color: Option<Color>,
) {
    let _ = channels
        .input_tx
        .try_send(InputEvent::EmergencyClearTerminal);

    if let Some(cancel_tx) = cancel_tx {
        let _ = cancel_tx.send(());
    }

    state.is_streaming = false;
    if state.show_sessions_dialog {
        state.show_sessions_dialog = false;
    } else if state.show_collapsed_messages {
        state.show_collapsed_messages = false;
    } else if state.show_helper_dropdown {
        state.show_helper_dropdown = false;
    } else if state.is_dialog_open {
        let tool_call_opt = state.dialog_command.clone();
        if let Some(tool_call) = &tool_call_opt {
            let _ = channels
                .output_tx
                .try_send(OutputEvent::RejectTool(tool_call.clone(), should_stop));
            let truncated_command = extract_truncated_command_arguments(tool_call, None);
            let title = get_command_type_name(tool_call);
            let rendered_lines =
                render_bash_block_rejected(&truncated_command, &title, message.clone(), color);
            state.messages.push(Message {
                id: Uuid::new_v4(),
                content: MessageContent::StyledBlock(rendered_lines),
                is_collapsed: None,
            });
        }
        state.is_dialog_open = false;
        state.dialog_command = None;
        state.dialog_focused = false; // Reset focus when dialog closes
        state.text_area.set_text("");
    } else if state.show_shell_mode {
        if state.active_shell_command.is_some() {
            let _ = channels.shell_tx.try_send(InputEvent::ShellKill);
        }
        state.show_shell_mode = false;
        state.text_area.set_shell_mode(false);
        state.text_area.set_text("");
        if state.dialog_command.is_some() {
            state.dialog_command = None;
        }
    } else {
        state.text_area.set_text("");
    }

    state.messages.retain(|m| {
        m.id != state.streaming_tool_result_id.unwrap_or_default()
            && m.id != state.pending_bash_message_id.unwrap_or_default()
    });
}

fn handle_input_submitted(
    state: &mut AppState,
    message_area_height: usize,
    output_tx: &Sender<OutputEvent>,
    input_tx: &Sender<InputEvent>,
    shell_tx: &Sender<InputEvent>,
) {
    if state.show_shell_mode {
        if state.active_shell_command.is_some() {
            let input = state.input().to_string();
            state.text_area.set_text("");

            // Send the input to the shell command
            if let Some(cmd) = &state.active_shell_command {
                let stdin_tx = cmd.stdin_tx.clone();
                tokio::spawn(async move {
                    let _ = stdin_tx.send(input).await;
                });
            }
            state.waiting_for_shell_input = false;
            return;
        }

        // Otherwise, it's a new shell command
        if !state.input().trim().is_empty() {
            let command = state.input().to_string();
            state.text_area.set_text("");
            state.show_helper_dropdown = false;

            // Run the shell command with the shell event channel
            state.run_shell_command(command.clone(), shell_tx);
        }
        return;
    }

    if state.input().trim() == "clear" {
        push_clear_message(state);
        return;
    }

    // Handle toggle auto-approve command
    let input_text = state.input().to_string();
    if input_text.trim().starts_with("/toggle_auto_approve") {
        let input_parts: Vec<&str> = input_text.split_whitespace().collect();
        if input_parts.len() >= 2 {
            let tool_name = input_parts[1];

            // Get current policy for the tool
            let current_policy = state
                .auto_approve_manager
                .get_policy_for_tool_name(tool_name);
            let new_policy = if current_policy == AutoApprovePolicy::Auto {
                AutoApprovePolicy::Prompt
            } else {
                AutoApprovePolicy::Auto
            };

            if let Err(e) = state
                .auto_approve_manager
                .update_tool_policy(tool_name, new_policy.clone())
            {
                push_error_message(
                    state,
                    &format!("Failed to toggle auto-approve for {}: {}", tool_name, e),
                    None,
                );
            } else {
                let status = if new_policy == AutoApprovePolicy::Auto {
                    "enabled"
                } else {
                    "disabled"
                };
                push_styled_message(
                    state,
                    &format!("Auto-approve {} for {} tool", status, tool_name),
                    Color::Yellow,
                    "",
                    Color::Yellow,
                );
            }
        } else {
            push_error_message(state, "Usage: /toggle_auto_approve <tool_name>", None);
        }
        state.text_area.set_text("");
        state.show_helper_dropdown = false;
        return;
    }

    if state.show_sessions_dialog {
        let selected = &state.sessions[state.session_selected];
        let _ = output_tx.try_send(OutputEvent::SwitchToSession(selected.id.to_string()));
        state.message_tool_calls = None;
        state.message_approved_tools.clear();
        state.message_rejected_tools.clear();
        state.tool_call_execution_order.clear();
        state.session_tool_calls_queue.clear();
        state.toggle_approved_message = true;
        state.messages.clear();
        render_system_message(state, &format!("Switching to session . {}", selected.title));
        state.show_sessions_dialog = false;
    } else if state.is_dialog_open {
        state.toggle_approved_message = true;
        state.approval_popup.toggle();
        state.is_dialog_open = true;
        state.dialog_selected = 0;
        state.dialog_focused = false;
        state.text_area.set_text("");
    // Reset focus when dialog closes
    } else if state.show_helper_dropdown {
        if state.file_search.is_active() {
            let selected_file = state
                .file_search
                .get_file_at_index(state.helper_selected)
                .map(|s| s.to_string());
            if let Some(selected_file) = selected_file {
                handle_file_selection(state, &selected_file);
            }
            return;
        }
        if !state.filtered_helpers.is_empty() {
            let selected = &state.filtered_helpers[state.helper_selected];

            match selected.command {
                "/sessions" => {
                    let _ = output_tx.try_send(OutputEvent::ListSessions);
                    state.text_area.set_text("");
                    state.show_helper_dropdown = false;
                }
                "/resume" => {
                    resume_session(state, output_tx);
                }
                "/new" => {
                    new_session(state, output_tx);
                }
                "/clear" => {
                    push_clear_message(state);
                }
                "/memorize" => {
                    push_memorize_message(state);
                    let _ = output_tx.try_send(OutputEvent::Memorize);
                    state.text_area.set_text("");
                    state.show_helper_dropdown = false;
                }
                "/summarize" => {
                    let prompt = build_summarize_prompt(state);
                    state.messages.push(Message::info("".to_string(), None));
                    state.messages.push(Message::info(
                        "Requesting session summary (summary.md)...",
                        Some(Style::default().fg(Color::Cyan)),
                    ));
                    let _ = output_tx.try_send(OutputEvent::UserMessage(
                        prompt.clone(),
                        state.shell_tool_calls.clone(),
                    ));
                    state.shell_tool_calls = None;
                    state.text_area.set_text("");
                    state.show_helper_dropdown = false;
                }
                "/usage" => {
                    push_usage_message(state);
                    let _ = output_tx.try_send(OutputEvent::RequestTotalUsage);
                    state.text_area.set_text("");
                    state.show_helper_dropdown = false;
                }
                "/help" => {
                    push_help_message(state);
                    state.text_area.set_text("");
                    state.show_helper_dropdown = false;
                }
                "/status" => {
                    push_status_message(state);
                    state.text_area.set_text("");
                    state.show_helper_dropdown = false;
                }
                "/issue" => {
                    push_issue_message(state);
                    state.text_area.set_text("");
                    state.show_helper_dropdown = false;
                }
                "/support" => {
                    push_support_message(state);
                    state.text_area.set_text("");
                    state.show_helper_dropdown = false;
                }
                "/quit" => {
                    state.show_helper_dropdown = false;
                    state.text_area.set_text("");
                    let _ = input_tx.try_send(InputEvent::Quit);
                }
                "/toggle_auto_approve" => {
                    let input = "/toggle_auto_approve ".to_string();
                    state.text_area.set_text(&input);
                    state.text_area.set_cursor(input.len());
                    state.show_helper_dropdown = false;
                }
                "/profiles" => {
                    state.show_profile_switcher = true;
                    state.text_area.set_text("");
                    state.show_helper_dropdown = false;
                }
                "/list_approved_tools" => {
                    list_auto_approved_tools(state);
                    state.text_area.set_text("");
                    state.show_helper_dropdown = false;
                }
                "/mouse_capture" => {
                    // Toggle mouse capture using shared function
                    #[cfg(unix)]
                    let _ = crate::toggle_mouse_capture(state);

                    state.text_area.set_text("");
                    state.show_helper_dropdown = false;
                }
                "/shortcuts" => {
                    state.show_shortcuts_popup = true;
                    state.text_area.set_text("");
                    state.show_helper_dropdown = false;
                }

                _ => {}
            }
        }
    } else if !state.input().trim().is_empty() {
        // PERFORMANCE FIX: Simplified condition for submission
        // Allow submission of any non-empty input that's not a recognized helper command
        let input_height = 3;
        let total_lines = state.messages.len() * 2;
        let max_visible_lines = std::cmp::max(1, message_area_height.saturating_sub(input_height));
        let max_scroll = total_lines.saturating_sub(max_visible_lines);
        let was_at_bottom = state.scroll == max_scroll;

        let mut final_input = state.input().to_string();

        // Process any pending pastes first
        for (placeholder, long_text) in state.pending_pastes.drain(..) {
            if final_input.contains(&placeholder) {
                final_input = final_input.replace(&placeholder, &long_text);
                state.text_area.set_text(&final_input);
                break; // Only process the first matching paste
            }
        }

        // Also handle the existing pasted_placeholder system
        if let (Some(placeholder), Some(long_text)) =
            (&state.pasted_placeholder, &state.pasted_long_text)
            && final_input.contains(placeholder)
        {
            final_input = final_input.replace(placeholder, long_text);
            state.text_area.set_text(&final_input);
        }
        state.pasted_long_text = None;
        state.pasted_placeholder = None;
        let capped_tokens = state
            .total_session_usage
            .total_tokens
            .min(CONTEXT_MAX_UTIL_TOKENS);
        let utilization_ratio =
            (capped_tokens as f64 / CONTEXT_MAX_UTIL_TOKENS as f64).clamp(0.0, 1.0);
        let utilization_pct = (utilization_ratio * 100.0).round() as u64;

        let user_message_text = final_input.clone();
        if utilization_pct < 92 {
            let _ = output_tx.try_send(OutputEvent::UserMessage(
                final_input.clone(),
                state.shell_tool_calls.clone(),
            ));
            let _ = input_tx.try_send(InputEvent::AddUserMessage(user_message_text));
        }

        if utilization_pct >= 92 {
            if !state.messages.is_empty() {
                state.messages.push(Message::plain_text(""));
            }

            state.messages.push(Message::user(final_input, None));
            // Add spacing after user message
            state.messages.push(Message::plain_text(""));
            state.messages.push(Message::info("Approaching max context limit this will overload the model and might not work as expected. ctrl+g for more".to_string(), Some(Style::default().fg(Color::Yellow))));
            state.messages.push(Message::plain_text(""));
            state.messages.push(Message::info(
                "Start a new session or /summarize to export compressed summary to be resued"
                    .to_string(),
                Some(Style::default().fg(Color::Green)),
            ));
            state.messages.push(Message::plain_text(""));
        }
        state.shell_tool_calls = None;
        state.text_area.set_text("");
        let total_lines = state.messages.len() * 2;
        let max_scroll = total_lines.saturating_sub(max_visible_lines);
        if was_at_bottom {
            state.scroll = max_scroll;
            state.scroll_to_bottom = true;
            state.stay_at_bottom = true;
        }
        // Loading will be managed by stream processing
        state.spinner_frame = 0;
    }
}

fn build_summarize_prompt(state: &AppState) -> String {
    let usage = &state.total_session_usage;
    let total_tokens = usage.total_tokens;
    let prompt_tokens = usage.prompt_tokens;
    let completion_tokens = usage.completion_tokens;
    let context_usage_pct = if CONTEXT_MAX_UTIL_TOKENS > 0 {
        (total_tokens as f64 / CONTEXT_MAX_UTIL_TOKENS as f64) * 100.0
    } else {
        0.0
    };

    let recent_inputs = collect_recent_user_inputs(state, 6);

    let mut prompt = String::from(SUMMARIZE_PROMPT_BASE);
    prompt.push('\n');
    prompt.push_str("Session snapshot:\n");
    prompt.push_str(&format!(
        "- Active profile: {}\n",
        state.current_profile_name
    ));
    prompt.push_str(&format!(
        "- Total tokens used: {} (prompt: {}, completion: {})\n",
        total_tokens, prompt_tokens, completion_tokens
    ));
    prompt.push_str(&format!(
        "- Context window usage: {:.1}% of {} tokens\n",
        context_usage_pct.min(100.0),
        CONTEXT_MAX_UTIL_TOKENS
    ));
    if !recent_inputs.is_empty() {
        prompt.push('\n');
        prompt.push_str("Recent user inputs to emphasize:\n");
        for input in recent_inputs {
            prompt.push_str("- ");
            prompt.push_str(&input);
            prompt.push('\n');
        }
    }
    prompt.push('\n');
    prompt.push_str(
        "Be precise, note outstanding TODOs or follow-ups, and reflect any cost or context considerations mentioned earlier.\n",
    );
    prompt.push_str(
        "When ready, create or overwrite `summary.md` using the tool call and populate it with the markdown summary.\n",
    );

    prompt
}

fn collect_recent_user_inputs(state: &AppState, limit: usize) -> Vec<String> {
    let mut entries = Vec::new();
    for message in state.messages.iter().rev() {
        match &message.content {
            MessageContent::Plain(text, _) | MessageContent::PlainText(text) => {
                let trimmed = text.trim();
                if let Some(stripped) = trimmed.strip_prefix("→ ") {
                    entries.push(stripped.trim().to_string());
                } else if trimmed.starts_with('/') {
                    entries.push(trimmed.to_string());
                }
            }
            _ => {}
        }
        if entries.len() >= limit {
            break;
        }
    }
    entries.reverse();
    entries
}

fn handle_input_submitted_with(
    state: &mut AppState,
    s: String,
    color: Option<Color>,
    message_area_height: usize,
) {
    state.shell_tool_calls = None;
    let input_height = 3;
    let total_lines = state.messages.len() * 2;
    let max_visible_lines = std::cmp::max(1, message_area_height.saturating_sub(input_height));
    let max_scroll = total_lines.saturating_sub(max_visible_lines);
    let was_at_bottom = state.scroll == max_scroll;
    state.messages.push(Message::submitted_with(
        None,
        s.clone(),
        color.map(|c| Style::default().fg(c)),
    ));
    // Loading will be managed by stream processing
    state.text_area.set_text("");

    // If content changed while user is scrolled up, mark it
    if !was_at_bottom {
        state.content_changed_while_scrolled_up = true;
    }

    let total_lines = state.messages.len() * 2;
    let max_scroll = total_lines.saturating_sub(max_visible_lines);
    if was_at_bottom {
        state.scroll = max_scroll;
        state.scroll_to_bottom = true;
        state.stay_at_bottom = true;
    }
}

fn handle_stream_message(state: &mut AppState, id: Uuid, s: String, message_area_height: usize) {
    if let Some(message) = state.messages.iter_mut().find(|m| m.id == id) {
        state.is_streaming = true;
        if !state.loading {
            state.loading = true;
        }
        if let MessageContent::AssistantMD(text, _) = &mut message.content {
            text.push_str(&s);
        }
        crate::services::message::invalidate_message_lines_cache(state);

        // If content changed while user is scrolled up, mark it
        if !state.stay_at_bottom {
            state.content_changed_while_scrolled_up = true;
        }

        // During streaming, only adjust scroll if we're staying at bottom
        if state.stay_at_bottom {
            let input_height = 3;
            let total_lines = state.messages.len() * 2;
            let max_visible_lines =
                std::cmp::max(1, message_area_height.saturating_sub(input_height));
            let max_scroll = total_lines.saturating_sub(max_visible_lines);
            state.scroll = max_scroll;
        }
        state.is_streaming = false;
    } else {
        let input_height = 3;
        let total_lines = state.messages.len() * 2;
        let max_visible_lines = std::cmp::max(1, message_area_height.saturating_sub(input_height));
        let max_scroll = total_lines.saturating_sub(max_visible_lines);
        let was_at_bottom = state.scroll == max_scroll;
        state
            .messages
            .push(Message::assistant(Some(id), s.clone(), None));
        state.text_area.set_text("");

        // If content changed while user is scrolled up, mark it
        if !was_at_bottom {
            state.content_changed_while_scrolled_up = true;
        }

        let total_lines = state.messages.len() * 2;
        let max_scroll = total_lines.saturating_sub(max_visible_lines);
        if was_at_bottom {
            state.scroll = max_scroll;
            state.scroll_to_bottom = true;
            state.stay_at_bottom = true;
        }
        state.is_streaming = false;
    }
}

fn handle_stream_tool_result(state: &mut AppState, progress: ToolCallResultProgress) {
    let tool_call_id = progress.id;
    // Check if this tool call is already completed - if so, ignore streaming updates
    if state.completed_tool_calls.contains(&tool_call_id) {
        return;
    }

    // Ensure loading state is true during streaming tool results
    // Only set it if it's not already true to avoid unnecessary state changes
    if !state.loading {
        state.loading = true;
    }
    state.is_streaming = true;
    state.streaming_tool_result_id = Some(tool_call_id);
    // 1. Update the buffer for this tool_call_id
    state
        .streaming_tool_results
        .entry(tool_call_id)
        .or_default()
        .push_str(&format!("{}\n", progress.message));

    // 2. Remove the old message with this id (if any)
    state.messages.retain(|m| m.id != tool_call_id);

    // 3. Get the buffer content for rendering (clone to String)
    let buffer_content = state
        .streaming_tool_results
        .get(&tool_call_id)
        .cloned()
        .unwrap_or_default();

    state.messages.push(Message::render_streaming_border_block(
        &buffer_content,
        "Tool Streaming",
        "Result",
        None,
        "Streaming",
        Some(tool_call_id),
    ));
    crate::services::message::invalidate_message_lines_cache(state);

    // If content changed while user is scrolled up, mark it
    if !state.stay_at_bottom {
        state.content_changed_while_scrolled_up = true;
    }
}

/// Updates command palette scroll position to keep selected item visible
fn update_command_palette_scroll(state: &mut AppState) {
    let filtered_commands =
        crate::services::command_palette::filter_commands(&state.command_palette_search);
    let total_commands = filtered_commands.len();

    if total_commands == 0 {
        return;
    }

    // Assume a fixed height for the command list (adjust based on your popup height)
    let visible_height = 6; // Adjust this based on your actual popup height

    // Calculate the scroll position to keep the selected item visible
    if state.command_palette_selected < state.command_palette_scroll {
        // Selected item is above visible area, scroll up
        state.command_palette_scroll = state.command_palette_selected;
    } else if state.command_palette_selected >= state.command_palette_scroll + visible_height {
        // Selected item is below visible area, scroll down
        state.command_palette_scroll = state.command_palette_selected - visible_height + 1;
    }

    // Ensure scroll doesn't go beyond bounds
    let max_scroll = total_commands.saturating_sub(visible_height);
    if state.command_palette_scroll > max_scroll {
        state.command_palette_scroll = max_scroll;
    }
}

/// Handles upward navigation with approval popup check
fn handle_up_navigation(state: &mut AppState) {
    if state.show_command_palette {
        let filtered_commands =
            crate::services::command_palette::filter_commands(&state.command_palette_search);
        if state.command_palette_selected > 0 {
            state.command_palette_selected -= 1;
        } else {
            state.command_palette_selected = filtered_commands.len().saturating_sub(1);
        }
        // Update scroll position to keep selected item visible
        update_command_palette_scroll(state);
        return;
    }
    if state.show_profile_switcher {
        if state.profile_switcher_selected > 0 {
            state.profile_switcher_selected -= 1;
        } else {
            state.profile_switcher_selected = state.available_profiles.len() - 1;
        }
        return;
    }

    if state.show_shortcuts_popup {
        // Handle scrolling up in shortcuts popup (like collapsed messages)
        if state.shortcuts_scroll >= SCROLL_LINES {
            state.shortcuts_scroll -= SCROLL_LINES;
        } else {
            state.shortcuts_scroll = 0;
        }
        return;
    }
    if state.show_rulebook_switcher {
        if state.rulebook_switcher_selected > 0 {
            state.rulebook_switcher_selected -= 1;
        } else {
            state.rulebook_switcher_selected = state.filtered_rulebooks.len().saturating_sub(1);
        }
        return;
    }
    // Check if approval popup is visible and should consume the event
    if state.approval_popup.is_visible() {
        state.approval_popup.scroll_up();
        return; // Event was consumed by popup
    }

    // Handle different UI states
    if state.show_sessions_dialog {
        if state.session_selected > 0 {
            state.session_selected -= 1;
        }
    } else if state.show_helper_dropdown {
        handle_dropdown_up(state);
    } else if state.is_dialog_open && state.dialog_focused {
        // Handle dialog navigation only when dialog is focused
        if state.dialog_selected > 0 {
            state.dialog_selected -= 1;
        } else {
            // Wrap to the last option
            state.dialog_selected = 2;
        }
    } else {
        handle_scroll_up(state);
    }
}

/// Handles downward navigation with approval popup check
fn handle_down_navigation(
    state: &mut AppState,
    message_area_height: usize,
    message_area_width: usize,
) {
    if state.show_command_palette {
        let filtered_commands =
            crate::services::command_palette::filter_commands(&state.command_palette_search);
        if state.command_palette_selected < filtered_commands.len().saturating_sub(1) {
            state.command_palette_selected += 1;
        } else {
            state.command_palette_selected = 0;
        }
        // Update scroll position to keep selected item visible
        update_command_palette_scroll(state);
        return;
    }
    if state.show_profile_switcher {
        if state.profile_switcher_selected < state.available_profiles.len() - 1 {
            state.profile_switcher_selected += 1;
        } else {
            state.profile_switcher_selected = 0;
        }
        return;
    }

    if state.show_shortcuts_popup {
        // Handle scrolling down in shortcuts popup (like collapsed messages)
        let all_lines = crate::services::shortcuts_popup::get_cached_shortcuts_content(None);
        let total_lines = all_lines.len();
        let max_scroll = total_lines;

        if state.shortcuts_scroll + SCROLL_LINES < max_scroll {
            state.shortcuts_scroll += SCROLL_LINES;
        } else {
            state.shortcuts_scroll = max_scroll;
        }
        return;
    }
    if state.show_rulebook_switcher {
        if state.rulebook_switcher_selected < state.filtered_rulebooks.len().saturating_sub(1) {
            state.rulebook_switcher_selected += 1;
        } else {
            state.rulebook_switcher_selected = 0;
        }
    }
    // Check if approval popup is visible and should consume the event
    if state.approval_popup.is_visible() {
        state.approval_popup.scroll_down();
        return; // Event was consumed by popup
    }

    // Handle different UI states
    if state.show_sessions_dialog {
        if state.session_selected + 1 < state.sessions.len() {
            state.session_selected += 1;
        }
    } else if state.show_helper_dropdown {
        handle_dropdown_down(state);
    } else if state.is_dialog_open && state.dialog_focused {
        // Handle dialog navigation only when dialog is focused
        if state.dialog_selected < 2 {
            state.dialog_selected += 1;
        } else {
            // Wrap to the first option
            state.dialog_selected = 0;
        }
    } else {
        handle_scroll_down(state, message_area_height, message_area_width);
    }
}

fn handle_scroll_up(state: &mut AppState) {
    if state.show_collapsed_messages {
        if state.collapsed_messages_scroll >= SCROLL_LINES {
            state.collapsed_messages_scroll -= SCROLL_LINES;
        } else {
            state.collapsed_messages_scroll = 0;
        }
    } else if state.scroll >= SCROLL_LINES {
        state.scroll -= SCROLL_LINES;
        state.stay_at_bottom = false;
    } else {
        state.scroll = 0;
        state.stay_at_bottom = false;
    }
}

fn handle_scroll_down(state: &mut AppState, message_area_height: usize, message_area_width: usize) {
    if state.show_collapsed_messages {
        // For collapsed messages popup, we need to calculate scroll based on collapsed messages only
        let total_lines = if let Some((_, _, cached_lines)) = &state.collapsed_message_lines_cache {
            cached_lines.len()
        } else {
            // Fallback: calculate once and cache
            let all_lines = get_wrapped_collapsed_message_lines_cached(state, message_area_width);
            all_lines.len()
        };

        let max_scroll = total_lines.saturating_sub(message_area_height);
        if state.collapsed_messages_scroll + SCROLL_LINES < max_scroll {
            state.collapsed_messages_scroll += SCROLL_LINES;
        } else {
            state.collapsed_messages_scroll = max_scroll;
        }
    } else {
        // Use cached line count instead of recalculating every scroll
        let total_lines = if let Some((_, _, cached_lines)) = &state.message_lines_cache {
            cached_lines.len()
        } else {
            // Fallback: calculate once and cache
            let all_lines = get_wrapped_message_lines_cached(state, message_area_width);
            all_lines.len()
        };

        let max_scroll = total_lines.saturating_sub(message_area_height);
        if state.scroll + SCROLL_LINES < max_scroll {
            state.scroll += SCROLL_LINES;
            state.stay_at_bottom = false;
        } else {
            state.scroll = max_scroll;
            state.stay_at_bottom = true;

            // If content changed while we were scrolled up, invalidate cache once
            // to catch up with new content that arrived while scrolled up
            if state.content_changed_while_scrolled_up {
                crate::services::message::invalidate_message_lines_cache(state);
                state.content_changed_while_scrolled_up = false;
            }
        }
    }
}

fn handle_page_up(state: &mut AppState, message_area_height: usize) {
    let input_height = 3;
    let page = std::cmp::max(1, message_area_height.saturating_sub(input_height));
    if state.scroll >= page {
        state.scroll -= page;
    } else {
        state.scroll = 0;
    }
}

fn handle_page_down(state: &mut AppState, message_area_height: usize, message_area_width: usize) {
    // Use cached line count instead of recalculating every page operation
    let total_lines = if let Some((_, _, cached_lines)) = &state.message_lines_cache {
        cached_lines.len()
    } else {
        // Fallback: calculate once and cache
        let all_lines = get_wrapped_message_lines_cached(state, message_area_width);
        all_lines.len()
    };

    let max_scroll = total_lines.saturating_sub(message_area_height);
    let page = std::cmp::max(1, message_area_height);
    if state.scroll < max_scroll {
        state.scroll = (state.scroll + page).min(max_scroll);
        if state.scroll == max_scroll {
            state.stay_at_bottom = true;

            // If content changed while we were scrolled up, invalidate cache once
            if state.content_changed_while_scrolled_up {
                crate::services::message::invalidate_message_lines_cache(state);
                state.content_changed_while_scrolled_up = false;
            }
        }
    } else {
        state.stay_at_bottom = true;
    }
}

fn adjust_scroll(state: &mut AppState, message_area_height: usize, message_area_width: usize) {
    // Use cached line count instead of recalculating every adjustment
    let total_lines = if let Some((_, _, cached_lines)) = &state.message_lines_cache {
        cached_lines.len()
    } else {
        // Fallback: calculate once and cache
        let all_lines = get_wrapped_message_lines_cached(state, message_area_width);
        all_lines.len()
    };

    let max_scroll = total_lines.saturating_sub(message_area_height);
    if state.stay_at_bottom {
        state.scroll = max_scroll;
    } else if state.scroll_to_bottom {
        state.scroll = max_scroll;
        state.scroll_to_bottom = false;
    } else if state.scroll > max_scroll {
        state.scroll = max_scroll;
    }
}

fn handle_collapsed_messages_tab(
    state: &mut AppState,
    message_area_height: usize,
    message_area_width: usize,
) {
    let collapsed_messages: Vec<Message> = state
        .messages
        .iter()
        .filter(|m| m.is_collapsed == Some(true))
        .cloned()
        .collect();

    if collapsed_messages.is_empty() {
        return;
    }

    // Move to next message
    state.collapsed_messages_selected =
        (state.collapsed_messages_selected + 1) % collapsed_messages.len();

    // Calculate scroll position to show the top of the selected message
    let mut line_count = 0;

    for (i, _message) in collapsed_messages.iter().enumerate() {
        if i == state.collapsed_messages_selected {
            // This is our target message, set scroll to show its top
            state.collapsed_messages_scroll = line_count;
            break;
        }

        // Count lines for this message
        let message_lines = get_wrapped_collapsed_message_lines_cached(state, message_area_width);
        line_count += message_lines.len();
    }

    // Ensure scroll doesn't exceed bounds
    let all_lines = get_wrapped_collapsed_message_lines_cached(state, message_area_width);
    let total_lines = all_lines.len();
    let max_scroll = total_lines.saturating_sub(message_area_height);
    state.collapsed_messages_scroll = state.collapsed_messages_scroll.min(max_scroll);
}

pub fn clear_streaming_tool_results(state: &mut AppState) {
    state.is_streaming = false;

    // Mark the current streaming tool call as completed
    if let Some(tool_call_id) = state.streaming_tool_result_id {
        state.completed_tool_calls.insert(tool_call_id);
    }

    // Clear the streaming data and remove the streaming message and pending bash message id
    state.streaming_tool_results.clear();
    state.messages.retain(|m| {
        m.id != state.streaming_tool_result_id.unwrap_or_default()
            && m.id != state.pending_bash_message_id.unwrap_or_default()
    });
    state.latest_tool_call = None;
    state.pending_bash_message_id = None;
}

pub fn shell_command_to_tool_call_result(state: &mut AppState) -> ToolCallResult {
    let id = if let Some(cmd) = &state.dialog_command {
        cmd.id.clone()
    } else {
        format!("tool_{}", Uuid::new_v4())
    };

    let command = state
        .active_shell_command
        .as_ref()
        .map(|cmd| cmd.command.clone())
        .unwrap_or_default();

    let args = format!("{{\"command\": \"{}\"}}", command);

    let call = ToolCall {
        id,
        r#type: "function".to_string(),
        function: FunctionCall {
            name: "run_command".to_string(),
            arguments: args,
        },
    };
    ToolCallResult {
        call,
        result: state
            .active_shell_command_output
            .as_ref()
            .cloned()
            .unwrap_or_default(),
        status: ToolCallResultStatus::Success,
    }
}

fn handle_retry_mechanism(state: &mut AppState) {
    if state.messages.len() >= 2 {
        state.messages.pop();
    }
}

fn handle_retry_tool_call(
    state: &mut AppState,
    input_tx: &tokio::sync::mpsc::Sender<InputEvent>,
    cancel_tx: Option<tokio::sync::broadcast::Sender<()>>,
) {
    if state.latest_tool_call.is_none() {
        return;
    }
    let _ = input_tx.try_send(InputEvent::EmergencyClearTerminal);

    if let Some(cancel_tx) = cancel_tx {
        let _ = cancel_tx.send(());
    }

    if let Some(tool_call) = &state.latest_tool_call {
        // Extract the command from the tool call
        let command = match extract_command_from_tool_call(tool_call) {
            Ok(command) => command,
            Err(_) => {
                return;
            }
        };
        // Enable shell mode
        state.show_shell_mode = true;
        state.is_dialog_open = false;
        state.ondemand_shell_mode = false;
        state.dialog_command = Some(tool_call.clone());
        if state.shell_tool_calls.is_none() {
            state.shell_tool_calls = Some(Vec::new());
        }

        // Set the command in the input but don't execute it yet
        state.text_area.set_text(&command);
        state.text_area.set_cursor(command.len());

        // Clear any existing shell state
        state.active_shell_command = None;
        state.active_shell_command_output = None;
        state.waiting_for_shell_input = false;
        // Set textarea shell mode to match app state
        state.text_area.set_shell_mode(true);
    }
}

// auto approve current tool
#[allow(dead_code)]
fn list_auto_approved_tools(state: &mut AppState) {
    // No dialog open - show current auto-approve settings and allow disabling
    let config = state.auto_approve_manager.get_config();
    let mut auto_approved_tools: Vec<_> = config
        .tools
        .iter()
        .filter(|(_, policy)| **policy == AutoApprovePolicy::Auto)
        .collect();

    // Filter by allowed_tools if configured
    if let Some(allowed_tools) = &state.allowed_tools
        && !allowed_tools.is_empty()
    {
        auto_approved_tools.retain(|(tool_name, _)| allowed_tools.contains(tool_name));
    }

    if auto_approved_tools.is_empty() {
        let message = if state
            .allowed_tools
            .as_ref()
            .is_some_and(|tools| !tools.is_empty())
        {
            "No allowed tools are currently set to auto-approve."
        } else {
            "No tools are currently set to auto-approve."
        };
        push_styled_message(state, message, Color::Cyan, "", Color::Cyan);
    } else {
        let tool_list = auto_approved_tools
            .iter()
            .map(|(name, _)| name.as_str())
            .collect::<Vec<_>>()
            .join(", ");
        // add a spacing marker
        state.messages.push(Message::plain_text(""));
        push_styled_message(
            state,
            &format!("Tools currently set to auto-approve: {}", tool_list),
            Color::Yellow,
            "",
            Color::Yellow,
        );
        // push_styled_message(
        //     state,
        //     "💡 To disable auto-approve for a tool, type: /disable_auto_approve <tool_name>",
        //     Color::Cyan,
        //     "",
        //     Color::Cyan,
        // );
    }
}

pub fn handle_paste(state: &mut AppState, pasted: String) -> bool {
    // Normalize line endings: many terminals convert newlines to \r when pasting,
    // but textarea expects \n. This is the same fix used in Codex.
    let normalized_pasted = pasted.replace("\r\n", "\n").replace('\r', "\n");

    let char_count = normalized_pasted.chars().count();
    if char_count > MAX_PASTE_CHAR_COUNT {
        let placeholder = format!("[Pasted Content {char_count} chars]");
        state.text_area.insert_element(&placeholder);
        state.pending_pastes.push((placeholder, normalized_pasted));
    } else {
        state.text_area.insert_str(&normalized_pasted);
    }

    true
}

fn filter_rulebooks(state: &mut AppState) {
    if state.rulebook_search_input.is_empty() {
        state.filtered_rulebooks = state.available_rulebooks.clone();
    } else {
        let search_term = state.rulebook_search_input.to_lowercase();
        state.filtered_rulebooks = state
            .available_rulebooks
            .iter()
            .filter(|rulebook| {
                rulebook.uri.to_lowercase().contains(&search_term)
                    || rulebook.description.to_lowercase().contains(&search_term)
                    || rulebook
                        .tags
                        .iter()
                        .any(|tag| tag.to_lowercase().contains(&search_term))
            })
            .cloned()
            .collect();
    }

    // Reset selection if it's out of bounds
    if state.rulebook_switcher_selected >= state.filtered_rulebooks.len() {
        state.rulebook_switcher_selected = 0;
    }
}

pub fn update_session_tool_calls_queue(state: &mut AppState, tool_call_result: &ToolCallResult) {
    if tool_call_result.status == ToolCallResultStatus::Error
        && let Some(failed_idx) = state
            .tool_call_execution_order
            .iter()
            .position(|id| id == &tool_call_result.call.id)
    {
        for id in state.tool_call_execution_order.iter().skip(failed_idx + 1) {
            state
                .session_tool_calls_queue
                .insert(id.clone(), ToolCallStatus::Skipped);
        }
    }
}

fn resume_session(state: &mut AppState, output_tx: &Sender<OutputEvent>) {
    state.message_tool_calls = None;
    state.message_approved_tools.clear();
    state.message_rejected_tools.clear();
    state.tool_call_execution_order.clear();
    state.session_tool_calls_queue.clear();
    state.toggle_approved_message = true;

    state.messages.clear();
    state
        .messages
        .extend(welcome_messages(state.latest_version.clone(), state));
    render_system_message(state, "Resuming last session.");

    let _ = output_tx.try_send(OutputEvent::ResumeSession);

    state.text_area.set_text("");
    state.show_helper_dropdown = false;
}

fn new_session(state: &mut AppState, output_tx: &Sender<OutputEvent>) {
    let _ = output_tx.try_send(OutputEvent::NewSession);
    state.text_area.set_text("");
    state.messages.clear();
    state
        .messages
        .extend(welcome_messages(state.latest_version.clone(), state));
    render_system_message(state, "New session started.");
    state.show_helper_dropdown = false;
}

fn execute_command_palette_selection(
    state: &mut AppState,
    input_tx: &Sender<InputEvent>,
    output_tx: &Sender<OutputEvent>,
) {
    use crate::services::command_palette::{CommandAction, filter_commands};

    let filtered_commands = filter_commands(&state.command_palette_search);
    if filtered_commands.is_empty() || state.command_palette_selected >= filtered_commands.len() {
        return;
    }

    let selected_command = &filtered_commands[state.command_palette_selected];

    // Close command palette
    state.show_command_palette = false;
    state.command_palette_search.clear();

    // Execute the command based on its action
    match selected_command.action {
        CommandAction::OpenProfileSwitcher => {
            let _ = input_tx.try_send(InputEvent::ShowProfileSwitcher);
        }
        CommandAction::OpenRulebookSwitcher => {
            let _ = input_tx.try_send(InputEvent::ShowRulebookSwitcher);
        }
        CommandAction::OpenShortcuts => {
            let _ = input_tx.try_send(InputEvent::ShowShortcuts);
        }
        CommandAction::NewSession => {
            new_session(state, output_tx);
        }
        CommandAction::OpenSessions => {
            state.text_area.set_text("/sessions");
            let _ = output_tx.try_send(OutputEvent::ListSessions);
        }
        CommandAction::ResumeSession => {
            resume_session(state, output_tx);
        }
        CommandAction::ShowStatus => {
            push_status_message(state);
        }
        CommandAction::MemorizeConversation => {
            push_memorize_message(state);
            let _ = output_tx.try_send(OutputEvent::Memorize);
        }
        CommandAction::SubmitIssue => {
            push_issue_message(state);
        }
        CommandAction::GetSupport => {
            push_support_message(state);
        }
        CommandAction::ShowUsage => {
            push_usage_message(state);
        }
    }
    state.text_area.set_text("");
    state.show_helper_dropdown = false;
}<|MERGE_RESOLUTION|>--- conflicted
+++ resolved
@@ -672,13 +672,12 @@
             state.loading_type = state.loading_manager.get_loading_type();
         }
         InputEvent::HandleEsc => {
-<<<<<<< HEAD
             if state.show_recovery_options_popup {
                 state.show_recovery_options_popup = false;
-=======
+                return;
+            }
             if state.show_context_popup {
                 state.show_context_popup = false;
->>>>>>> 598f480d
                 return;
             }
             if state.show_rulebook_switcher {
