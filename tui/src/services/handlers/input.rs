--- conflicted
+++ resolved
@@ -2,13 +2,10 @@
 //!
 //! Handles all input-related events including text input, cursor movement, and paste operations.
 
-<<<<<<< HEAD
+use std::path::{Path, PathBuf};
+
 use crate::app::{AppState, AttachedImage, InputEvent, OutputEvent};
-use crate::constants::MAX_PASTE_CHAR_COUNT;
-=======
-use crate::app::{AppState, InputEvent, OutputEvent};
 use crate::constants::{CONTEXT_MAX_UTIL_TOKENS_RECOVERY, MAX_PASTE_CHAR_COUNT};
->>>>>>> 15d497d6
 use crate::services::auto_approve::AutoApprovePolicy;
 use crate::services::clipboard_paste::{normalize_pasted_path, paste_image_to_temp_png};
 use crate::services::commands::{CommandContext, execute_command};
@@ -18,11 +15,7 @@
 use crate::services::message::Message;
 use ratatui::style::{Color, Style};
 use stakpak_shared::models::integrations::openai::AgentModel;
-<<<<<<< HEAD
-use std::path::{Path, PathBuf};
-=======
 use stakpak_shared::models::llm::LLMTokenUsage;
->>>>>>> 15d497d6
 use tokio::sync::mpsc::Sender;
 
 use crate::constants::{CONTEXT_MAX_UTIL_TOKENS, CONTEXT_MAX_UTIL_TOKENS_ECO};
@@ -439,13 +432,9 @@
         state.pasted_long_text = None;
         state.pasted_placeholder = None;
 
-<<<<<<< HEAD
         // Keep placeholders in text for LLM context
         let user_message_text = final_input.clone();
 
-        // Use eco limit if eco model is selected
-=======
->>>>>>> 15d497d6
         let max_tokens = match state.model {
             AgentModel::Eco => CONTEXT_MAX_UTIL_TOKENS_ECO,
             AgentModel::Smart => CONTEXT_MAX_UTIL_TOKENS,
