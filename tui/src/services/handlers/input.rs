--- conflicted
+++ resolved
@@ -419,10 +419,7 @@
             AgentModel::Eco => CONTEXT_MAX_UTIL_TOKENS_ECO,
             AgentModel::Smart => CONTEXT_MAX_UTIL_TOKENS,
         };
-<<<<<<< HEAD
-=======
-
->>>>>>> 21a21d27
+
         let usage = &state.current_message_usage;
         let total_tokens = usage.total_tokens;
         let capped_tokens = total_tokens.min(max_tokens);
