//! Shell Mode Event Handlers
//!
//! Handles all shell mode-related events including shell output, errors, completion, and shell mode toggling.

use super::navigation::adjust_scroll;
use crate::app::InputEvent;
use crate::app::{AppState, OutputEvent, ToolCallStatus};
use crate::services::bash_block::preprocess_terminal_output;
use crate::services::detect_term::AdaptiveColors;
use crate::services::helper_block::push_error_message;
use crate::services::message::{
    BubbleColors, Message, MessageContent, invalidate_message_lines_cache,
};
#[cfg(not(unix))]
use crate::services::shell_mode::run_background_shell_command;
#[cfg(unix)]
use crate::services::shell_mode::run_pty_command;
use crate::services::shell_mode::{SHELL_PROMPT_PREFIX, ShellEvent};
use ratatui::style::{Color, Modifier, Style};
use ratatui::text::{Line, Span};
use stakpak_shared::helper::truncate_output;
use stakpak_shared::models::integrations::openai::{
    FunctionCall, ToolCall, ToolCallResult, ToolCallResultStatus,
};
use tokio::sync::mpsc;
use tokio::sync::mpsc::Sender;
use uuid::Uuid;

// Helper to convert vt100 color to ratatui color
fn convert_vt100_color(c: vt100::Color) -> Color {
    match c {
        vt100::Color::Default => Color::Reset,
        vt100::Color::Idx(i) => Color::Indexed(i),
        vt100::Color::Rgb(r, g, b) => Color::Rgb(r, g, b),
    }
}

/// Check if a line appears to be a shell prompt (ends with common prompt characters)
/// This is used to detect when a command has completed and the shell is ready for more input
fn looks_like_prompt(line: &str) -> bool {
    let trimmed = line.trim_end();
    if trimmed.is_empty() {
        return false;
    }

    // Common prompt ending characters
    let prompt_endings = ['$', '%', '>', '#', '✗', '❯', '➜', '»'];

    // Check if line ends with a prompt character (possibly followed by a space)
    let last_char = trimmed.chars().last();
    if let Some(c) = last_char {
        return prompt_endings.contains(&c);
    }

    false
}

/// Capture styled screen content at scroll position 0 (which is safe).
/// Returns styled Lines for the current visible screen.
pub fn capture_styled_screen(parser: &mut vt100::Parser) -> Vec<Line<'static>> {
    // Always capture at scroll position 0 (safe)
    parser.set_scrollback(0);

    let (rows, cols) = parser.screen().size();
    let mut lines = Vec::new();

    for row in 0..rows {
        lines.push(row_to_line(parser.screen(), row, cols));
    }

    lines
}

/// Trim trailing empty lines from shell output for display
pub fn trim_shell_lines(mut lines: Vec<Line<'static>>) -> Vec<Line<'static>> {
    while let Some(last_line) = lines.last() {
        let is_empty = last_line.spans.iter().all(|s| s.content.trim().is_empty());
        if is_empty {
            lines.pop();
        } else {
            break;
        }
    }
    lines
}

/// Helper to convert a single row to a Line
fn row_to_line(screen: &vt100::Screen, row: u16, cols: u16) -> Line<'static> {
    let mut current_line = Vec::new();
    let mut current_text = String::new();
    let mut current_style = Style::default();

    for col in 0..cols {
        if let Some(cell) = screen.cell(row, col) {
            let fg = convert_vt100_color(cell.fgcolor());
            let bg = convert_vt100_color(cell.bgcolor());
            let mut style = Style::default();
            if fg != Color::Reset {
                style = style.fg(fg);
            }
            if bg != Color::Reset {
                style = style.bg(bg);
            }
            if cell.bold() {
                style = style.add_modifier(ratatui::style::Modifier::BOLD);
            }
            if cell.italic() {
                style = style.add_modifier(ratatui::style::Modifier::ITALIC);
            }
            if cell.inverse() {
                style = style.add_modifier(ratatui::style::Modifier::REVERSED);
            }
            if cell.underline() {
                style = style.add_modifier(ratatui::style::Modifier::UNDERLINED);
            }

            if style != current_style {
                if !current_text.is_empty() {
                    current_line.push(Span::styled(current_text.clone(), current_style));
                    current_text.clear();
                }
                current_style = style;
            }

            current_text.push_str(&cell.contents());
        } else {
            if !current_text.is_empty() {
                current_line.push(Span::styled(current_text.clone(), current_style));
                current_text.clear();
            }
            current_style = Style::default();
            current_text.push(' ');
        }
    }
    if !current_text.is_empty() {
        current_line.push(Span::styled(current_text, current_style));
    }
    Line::from(current_line)
}

pub fn send_shell_input(state: &mut AppState, data: &str) {
    // Clone the tx first to avoid borrow conflict with cursor reset
    let some_tx = state
        .active_shell_command
        .as_ref()
        .map(|cmd| cmd.stdin_tx.clone());

    if let Some(tx) = some_tx {
        // Mark that user has interacted with the shell
        if !data.is_empty() {
            state.shell_interaction_occurred = true;
            // Reset cursor blink to visible when typing
            crate::services::shell_popup::reset_cursor_blink(state);
        }

        let data = data.to_string();
        tokio::spawn(async move {
            let _ = tx.send(data).await;
        });
    }
}

/// Extract command from tool call
pub fn extract_command_from_tool_call(tool_call: &ToolCall) -> Result<String, String> {
    // Parse as JSON and extract the command field
    let json = serde_json::from_str::<serde_json::Value>(&tool_call.function.arguments)
        .map_err(|e| format!("Failed to parse JSON: {}", e))?;

    if let Some(command_value) = json.get("command") {
        if let Some(command_str) = command_value.as_str() {
            return Ok(command_str.to_string());
        } else {
            return Ok(command_value.to_string());
        }
    }

    Err("No 'command' field found in JSON arguments".to_string())
}

/// Handle run shell command event
pub fn handle_run_shell_command(
    state: &mut AppState,
    command: String,
    input_tx: &Sender<InputEvent>,
) {
    let (shell_tx, mut shell_rx) = mpsc::channel::<ShellEvent>(100);

    // Query terminal size directly to ensure we have the correct dimensions
    let (term_cols, term_rows) = crossterm::terminal::size().unwrap_or((80, 24));
    let rows = term_rows.saturating_sub(2).max(1);
    let cols = term_cols.saturating_sub(4).max(1);

    // Determine if we should type a command after shell starts
    // For tool call shell mode (is_tool_call_shell_command), we type the pending command
    // For on-demand shell mode, we don't type anything
    let command_to_execute = if state.is_tool_call_shell_command {
        state.shell_pending_command_value.clone()
    } else {
        None
    };

    #[cfg(unix)]
    let shell_cmd = match run_pty_command(command.clone(), command_to_execute, shell_tx, rows, cols)
    {
        Ok(cmd) => cmd,
        Err(e) => {
            push_error_message(state, &format!("Failed to run command: {}", e), None);
            return;
        }
    };

    #[cfg(not(unix))]
    let shell_cmd = run_background_shell_command(command.clone(), shell_tx);

    state.active_shell_command = Some(shell_cmd.clone());
    state.active_shell_command_output = Some(String::new());

    // Create a new vt100 parser for the session with 1000 lines of scrollback
    state.shell_screen = vt100::Parser::new(rows, cols, 1000);
    // Reset interaction flag for new command
    state.shell_interaction_occurred = false;
    // Show loading indicator while shell initializes
    state.shell_loading = true;
    // Clear history for new session
    state.shell_history_lines.clear();

    // Create initial shell message with loading indicator
    let loading_colors = BubbleColors {
        border_color: Color::Yellow,
        title_color: Color::Yellow,
        content_color: AdaptiveColors::text(),
        tool_type: "Interactive Bash".to_string(),
    };
    let loading_content = vec![Line::from(vec![Span::styled(
        "  Starting shell...",
        Style::default()
            .fg(Color::Yellow)
            .add_modifier(Modifier::BOLD),
    )])];
    let new_id = Uuid::new_v4();
    state.interactive_shell_message_id = Some(new_id);
    state.messages.push(Message {
        id: new_id,
        content: MessageContent::RenderRefreshedTerminal(
            format!("Shell Command {} [Initializing]", command),
            loading_content,
            Some(loading_colors),
            state.terminal_size.width as usize,
        ),
        is_collapsed: None,
    });

    let input_tx = input_tx.clone();
    tokio::spawn(async move {
        while let Some(event) = shell_rx.recv().await {
            match event {
                ShellEvent::Output(line) => {
                    let _ = input_tx.send(InputEvent::ShellOutput(line)).await;
                }
                ShellEvent::Error(line) => {
                    let _ = input_tx.send(InputEvent::ShellError(line)).await;
                }

                ShellEvent::Completed(code) => {
                    let _ = input_tx.send(InputEvent::ShellCompleted(code)).await;
                    break;
                }
                ShellEvent::Clear => {
                    let _ = input_tx.send(InputEvent::ShellClear).await;
                }
            }
        }
    });

    // Set new popup state fields
    state.shell_popup_visible = true;
    state.shell_popup_expanded = true;
    state.shell_popup_scroll = 0; // Reset scroll to show bottom
    // Invalidate cache so old bordered message is hidden
    invalidate_message_lines_cache(state);
    // Also set legacy alias for backward compatibility
    state.show_shell_mode = true;
    state.text_area.set_shell_mode(true);
}

/// Handle run shell with command event - runs the command in an interactive shell
/// This spawns the user's shell, shows the prompt, then types and executes the command
pub fn handle_run_shell_with_command(
    state: &mut AppState,
    command: String,
    input_tx: &Sender<InputEvent>,
) {
    // Mark this as a tool call shell command for proper UI state
    state.is_tool_call_shell_command = true;
    // Store the command value for later tool call result
    state.shell_pending_command_value = Some(command.clone());
    // Initially false - will become true when command starts executing
    state.shell_pending_command_executed = false;
    state.shell_pending_command_output = Some(String::new());
    state.shell_pending_command_output_count = 0;
    // Reset prompt detection state for auto-completion
    state.shell_initial_prompt_shown = false;
    state.shell_command_typed = false;

    // Run the command via interactive shell - PTY will show prompt then type the command
    handle_run_shell_command(state, command, input_tx);
}

/// Helper to background the active shell session (minimize popup)
pub fn background_shell_session(state: &mut AppState) {
    if !state.show_shell_mode {
        return;
    }

    // Collapse popup (shrink, not hide)
    state.shell_popup_expanded = false;
    state.show_shell_mode = false;
    // Update textarea shell mode
    state.text_area.set_shell_mode(false);

    let command_name = state
        .active_shell_command
        .as_ref()
        .map(|c| c.command.clone())
        .unwrap_or_else(|| "sh".to_string());

    // state.shell_history_lines already contains the full history including active view
    // We trim it for the message bubble preview
    let mut fresh_lines = trim_shell_lines(state.shell_history_lines.clone());

    if let Some(cmd) = state.shell_pending_command_value.clone() {
        let command_line = Line::from(vec![
            Span::styled(
                "$ ",
                Style::default()
                    .fg(Color::Yellow)
                    .add_modifier(Modifier::BOLD),
            ),
            Span::styled(cmd, Style::default().fg(AdaptiveColors::text())),
        ]);
        fresh_lines.insert(0, command_line);
    }

    // Update the message bubble to gray (background)
    if let Some(id) = state.interactive_shell_message_id {
        for msg in &mut state.messages {
            if msg.id == id {
                let new_colors = BubbleColors {
                    border_color: Color::DarkGray,
                    title_color: Color::DarkGray,
                    content_color: AdaptiveColors::text(),
                    tool_type: "Interactive Bash".to_string(),
                };
                msg.content = MessageContent::RenderRefreshedTerminal(
                    format!("Shell Command {} (Background - Esc to exit)", command_name),
                    fresh_lines.clone(),
                    Some(new_colors),
                    state.terminal_size.width as usize,
                );
                break;
            }
        }
    }

    // Clear text area but persist shell
    state.text_area.set_text("");

    // Invalidate cache
    invalidate_message_lines_cache(state);
}

pub fn handle_shell_mode(state: &mut AppState, input_tx: &Sender<InputEvent>) {
    // '$' only EXPANDS the shell popup - it does NOT toggle/shrink
    // Only Esc can exit shell mode (handled elsewhere)

    // If already expanded, '$' IS TYPED INTO SHELL
    if state.show_shell_mode && state.shell_popup_expanded {
        if let Some(shell_cmd) = &state.active_shell_command {
            let stdin_tx = shell_cmd.stdin_tx.clone();
            tokio::spawn(async move {
                let _ = stdin_tx.send("$".to_string()).await;
            });
        }
        return;
    }

    // If popup is visible but shrunk (backgrounded), expand it back
    if state.shell_popup_visible && !state.shell_popup_expanded {
        state.shell_popup_expanded = true;
        state.show_shell_mode = true;
        state.text_area.set_shell_mode(true);

        // Update message to show focused state
        if let Some(id) = state.interactive_shell_message_id {
            let command_name = state
                .active_shell_command
                .as_ref()
                .map(|c| c.command.clone())
                .unwrap_or_else(|| "sh".to_string());

            let current_screen = capture_styled_screen(&mut state.shell_screen);

            let focused_colors = BubbleColors {
                border_color: Color::Cyan,
                title_color: Color::Cyan,
                content_color: AdaptiveColors::text(),
                tool_type: "Interactive Bash".to_string(),
            };

            for msg in &mut state.messages {
                if msg.id == id {
                    msg.content = MessageContent::RenderRefreshedTerminal(
                        format!("Shell Command {} [Focused]", command_name),
                        current_screen,
                        Some(focused_colors),
                        state.terminal_size.width as usize,
                    );
                    break;
                }
            }

            invalidate_message_lines_cache(state);
        }
        return;
    }

    // If we have an existing session, resume it
    if state.active_shell_command.is_some() {
        state.shell_popup_visible = true;
        state.shell_popup_expanded = true;
        state.show_shell_mode = true;
        state.text_area.set_shell_mode(true);
        invalidate_message_lines_cache(state);
        return;
    }

    // Start a new on-demand shell (no command - just interactive)
    state.ondemand_shell_mode = true;
    state.shell_pending_command_value = None; // No command to type
    state.shell_pending_command_executed = false;
    state.is_tool_call_shell_command = false;

    let shell = std::env::var("SHELL").unwrap_or("sh".to_string());
    let _ = input_tx.try_send(InputEvent::RunShellCommand(shell));
}

// Helper to fully terminate the session (called when user sends message)
pub fn terminate_active_shell_session(state: &mut AppState) {
    if state.active_shell_command.is_some() {
        let command_name = state
            .active_shell_command
            .as_ref()
            .map(|c| c.command.clone())
            .unwrap_or_else(|| "sh".to_string());

        // If this was from an interactive stall, add the result to shell_tool_calls
        // so it gets sent with the user's message
        if state.shell_pending_command_executed {
            let cmd_value = state.shell_pending_command_value.take();
            let shell_output = state.shell_pending_command_output.take();

            // Build the tool call result with captured output
            let result = shell_command_to_tool_call_result(state, cmd_value, shell_output);

            // If this is NOT a tool call (but a TUI interactive stall),
            // add to shell_tool_calls so it gets sent with the NEXT user message.
            // For real tool calls, the result is sent immediately by the handler.
            if !state.is_tool_call_shell_command {
                if state.shell_tool_calls.is_none() {
                    state.shell_tool_calls = Some(Vec::new());
                }
                if let Some(ref mut tool_calls) = state.shell_tool_calls {
                    tool_calls.push(result);
                }
            }

            // Reset the tracking state
            state.shell_pending_command_executed = false;
            state.shell_pending_command_output_count = 0;
            state.dialog_command = None;
        }

        // Update the message in chat to reflect termination
        if let Some(id) = state.interactive_shell_message_id {
            for msg in &mut state.messages {
                if msg.id == id {
                    if let MessageContent::RenderRefreshedTerminal(_, lines, _, width) =
                        &msg.content
                    {
                        let (new_color, status_suffix) = if state.is_tool_call_shell_command {
                            (Color::Green, "Completed")
                        } else {
                            (Color::DarkGray, "Terminated")
                        };

                        let new_colors = BubbleColors {
                            border_color: new_color,
                            title_color: new_color,
                            content_color: AdaptiveColors::text(),
                            tool_type: format!("Interactive Bash ({})", status_suffix),
                        };
                        let trimmed_lines = trim_shell_lines(lines.clone());
                        msg.content = MessageContent::RenderRefreshedTerminal(
                            format!("Shell Command {} ({})", command_name, status_suffix),
                            trimmed_lines,
                            Some(new_colors),
                            *width,
                        );
                    }
                    break;
                }
            }
        }

        // Now kill it
        handle_shell_kill(state);
    }
}

/// Handle shell output event
/// Returns true if auto-completion was triggered
pub fn handle_shell_output(state: &mut AppState, raw_data: String) -> bool {
    // Guard: If shell was terminated, ignore any pending output
    if state.active_shell_command.is_none() {
        return false;
    }

    // First output received - hide loading indicator
    state.shell_loading = false;

    // For tool call shell mode: first output means initialization is complete
    if state.is_tool_call_shell_command && !state.shell_pending_command_executed {
        state.shell_pending_command_executed = true;
    }

    // If we're tracking a pending command (from interactive stall), capture all output
    if state.shell_pending_command_executed {
        state.shell_pending_command_output_count += 1;
        if let Some(output) = state.shell_pending_command_output.as_mut() {
            output.push_str(&raw_data);
        }
    }

    // 1. Append to raw output log (truncated)
    if let Some(output) = state.active_shell_command_output.as_mut() {
        output.push_str(&raw_data);
        *output = truncate_output(output);
    }

    // Process raw output into Virtual Terminal Screen
    state.shell_screen.process(raw_data.as_bytes());

    // 3. Determine Styling based on Focus
    // Get the shell command for the title (simple version)
    let shell_name = state
        .active_shell_command
        .as_ref()
        .map(|c| {
            // Extract just the shell name from the path
            c.command
                .split('/')
                .next_back()
                .unwrap_or(&c.command)
                .split_whitespace()
                .next()
                .unwrap_or("sh")
        })
        .unwrap_or("sh")
        .to_string();

    let (colors, title) = if state.show_shell_mode {
        (
            BubbleColors {
                border_color: Color::Cyan, // Using Cyan for "Cool" look
                title_color: Color::Cyan,
                content_color: AdaptiveColors::text(),
                tool_type: "Interactive Bash".to_string(),
            },
            format!("Shell Command {} [Focused]", shell_name),
        )
    } else {
        (
            BubbleColors {
                border_color: Color::DarkGray,
                title_color: Color::DarkGray,
                content_color: AdaptiveColors::text(),
                tool_type: "Interactive Bash".to_string(),
            },
            format!("Shell Command {} (Background - '$' to focus)", shell_name),
        )
    };

    // 4. Capture styled screen content at scroll=0 (safe)
    let screen_lines = capture_styled_screen(&mut state.shell_screen);

    let (term_rows, _) = state.shell_screen.screen().size();

    // Probe actual scrollback size
    state.shell_screen.set_scrollback(usize::MAX);
    let scrollback_count = state.shell_screen.screen().scrollback();
    state.shell_screen.set_scrollback(0); // Reset to normal view

    // Calculate expected total lines (scrollback + visible)
    let expected_total = scrollback_count + term_rows as usize;

    // If we have more expected lines than current history, we need to grow
    // But we can only safely capture the visible screen, so we track growth
    if state.shell_history_lines.is_empty() {
        // First capture - just set it
        state.shell_history_lines = screen_lines.clone();
    } else if !screen_lines.is_empty() {
        // Check if content has grown beyond what we have
        let current_history_len = state.shell_history_lines.len();

        if expected_total > current_history_len {
            // Content has grown - we need to shift and add new lines
            // The new lines are the difference between expected and current
            let lines_to_add = expected_total - current_history_len;

            // Keep history but limit it to prevent memory bloat
            const MAX_HISTORY: usize = 5000;

            // Append the current visible lines minus overlap
            // The last (term_rows - lines_to_add) lines of history should overlap with
            // the first (term_rows - lines_to_add) lines of screen
            if lines_to_add < screen_lines.len() {
                // Take only the NEW lines from screen (the bottom portion)
                let new_lines_start = screen_lines.len() - lines_to_add;
                for line in screen_lines[new_lines_start..].iter() {
                    state.shell_history_lines.push(line.clone());
                }
            } else {
                // All lines are new (e.g. huge output dump)
                state
                    .shell_history_lines
                    .extend(screen_lines.iter().cloned());
            }

            // Trim history if too large
            if state.shell_history_lines.len() > MAX_HISTORY {
                let trim_amount = state.shell_history_lines.len() - MAX_HISTORY;
                state.shell_history_lines.drain(0..trim_amount);
            }
        } else {
            // No scrolling happened, just update the visible portion
            // Replace the last term_rows lines with current screen
            let history_len = state.shell_history_lines.len();
            let replace_start = history_len.saturating_sub(term_rows as usize);
            state.shell_history_lines.truncate(replace_start);
            state
                .shell_history_lines
                .extend(screen_lines.iter().cloned());
        }
    }

    // 5. Update UI
    // Prepended lines (like command injection) that are NOT part of terminal history
    let mut display_lines = trim_shell_lines(screen_lines.clone());
    if let Some(cmd) = state.shell_pending_command_value.clone() {
        let command_line = Line::from(vec![
            Span::styled(
                "$ ",
                Style::default()
                    .fg(Color::Yellow)
                    .add_modifier(Modifier::BOLD),
            ),
            Span::styled(cmd, Style::default().fg(AdaptiveColors::text())),
        ]);
        display_lines.insert(0, command_line);
    }

    // Ensure we have a target message ID for the interactive shell
    let target_id = if let Some(id) = state.interactive_shell_message_id {
        Some(id)
    } else {
        // Create new message if none exists
        let new_id = Uuid::new_v4();
        state.interactive_shell_message_id = Some(new_id);

        let new_message = Message {
            id: new_id,
            content: MessageContent::RenderRefreshedTerminal(
                title.clone(),
                display_lines.clone(),
                Some(colors.clone()),
                state.terminal_size.width as usize,
            ),
            is_collapsed: None,
        };
        state.messages.push(new_message);
        None // Already pushed
    };

    if let Some(id) = target_id
        && let Some(msg) = state.messages.iter_mut().find(|m| m.id == id)
    {
        msg.content = MessageContent::RenderRefreshedTerminal(
            title,
            display_lines.clone(),
            Some(colors),
            state.terminal_size.width as usize,
        );
    }

    // Invalidate message cache so the updated content is rendered
    invalidate_message_lines_cache(state);

    // === Auto-completion detection for tool call shell commands ===
    // Only for tool call shells (not on-demand shells)
    if !state.is_tool_call_shell_command {
        return false;
    }

    // Get the last non-empty line from display_lines to check for prompt
    let last_line_text = display_lines
        .iter()
        .rev()
        .find(|line| {
            let text: String = line.spans.iter().map(|s| s.content.as_ref()).collect();
            !text.trim().is_empty()
        })
        .map(|line| {
            line.spans
                .iter()
                .map(|s| s.content.as_ref())
                .collect::<String>()
        })
        .unwrap_or_default();

    let current_is_prompt = looks_like_prompt(&last_line_text);

    // State machine for prompt detection:
    // 1. Initial state: shell_initial_prompt_shown = false, shell_command_typed = false
    // 2. First prompt seen: shell_initial_prompt_shown = true
    // 3. Command typed (output count increases after prompt): shell_command_typed = true
    // 4. New prompt after command + user interaction: AUTO-COMPLETE!

    if !state.shell_initial_prompt_shown {
        // This is the first output - if it's a prompt, mark initial prompt as shown
        if current_is_prompt {
            state.shell_initial_prompt_shown = true;
        }
        return false;
    }

    if !state.shell_command_typed {
        // We saw the initial prompt, now we're waiting for the command to be typed
        // Once output count increases (command starts producing output), command was typed
        if state.shell_pending_command_output_count > 2 {
            state.shell_command_typed = true;
        }
        return false;
    }

    // Command was typed. Now check if we've returned to prompt AND user has interacted
    // shell_interaction_occurred is set when user types something (like password)
    if current_is_prompt
        && state.shell_interaction_occurred
        && state.shell_pending_command_output_count > 3
    {
        // We're back at a prompt after the command ran and user interacted
        // This means the command is complete - trigger auto-completion!
        return true;
    }

    false
}

/// Handle shell error event
pub fn handle_shell_error(state: &mut AppState, line: String) {
    let line = preprocess_terminal_output(&line);
    let line = line.replace("\r\n", "\n").replace('\r', "\n");
    push_error_message(state, &line, None);
}

/// Handle shell waiting for input event
pub fn handle_shell_waiting_for_input(
    state: &mut AppState,
    message_area_height: usize,
    message_area_width: usize,
) {
    state.waiting_for_shell_input = true;
    // Set textarea to shell mode when waiting for input
    state.text_area.set_shell_mode(true);
    // Allow user input when command is waiting
    adjust_scroll(state, message_area_height, message_area_width);
}

/// Handle shell completed event
pub fn handle_shell_completed(
    state: &mut AppState,
    output_tx: &Sender<OutputEvent>,
    cancel_tx: Option<tokio::sync::broadcast::Sender<()>>,
    message_area_height: usize,
    message_area_width: usize,
) {
    // Command completed, reset active command state
    state.waiting_for_shell_input = false;

    // If this was from an interactive stall command OR a tool call shell, capture and log the result
    if state.shell_pending_command_executed || state.is_tool_call_shell_command {
        // CRITICAL: Capture values BEFORE calling terminate_active_shell_session
        // because it clears them!
        let cmd_value = state.shell_pending_command_value.clone();
        let shell_output = state.shell_pending_command_output.clone();
        let saved_dialog_command = state.dialog_command.clone();

        // Auto-terminate and finalize the shell session
        terminate_active_shell_session(state);

        // Hide shell popup on completion
        state.shell_popup_visible = false;
        state.shell_popup_expanded = false;
        // Invalidate cache to restore normal message display
        invalidate_message_lines_cache(state);
        state.show_shell_mode = false;
        state.text_area.set_shell_mode(false);

        // Build and send the tool call result if we have a dialog_command
        // Use saved value since terminate_active_shell_session clears state.dialog_command
        if let Some(dialog_command) = saved_dialog_command {
            let dialog_command_id = dialog_command.id.clone();
            let result = shell_command_to_tool_call_result(state, cmd_value, shell_output);

            // Check the index of dialog_command in tool_calls_execution_order
            let index = state
                .last_message_tool_calls
                .iter()
                .position(|tool_call| tool_call.id == dialog_command_id);

            let should_stop = if let Some(index) = index {
                index != state.last_message_tool_calls.len() - 1
            } else {
                false
            };

            // Get the ids of the tool calls after that id
            let tool_calls_after_index = if let Some(index) = index {
                state
                    .last_message_tool_calls
                    .iter()
                    .skip(index + 1)
                    .cloned()
                    .collect::<Vec<ToolCall>>()
            } else {
                Vec::new()
            };

            // Move those rejected tool calls to message_tool_calls
            if !tool_calls_after_index.is_empty() {
                for tool_call in tool_calls_after_index.iter() {
                    state
                        .session_tool_calls_queue
                        .insert(tool_call.id.clone(), ToolCallStatus::Pending);
                }
            }

            // CRITICAL: Send cancel signal to abort the running MCP tool call
            // This unblocks the tool call that's waiting in the background
            if let Some(ref cancel_tx) = cancel_tx {
                let _ = cancel_tx.send(());
            }
            state.is_streaming = false;

            let _ = output_tx.try_send(OutputEvent::SendToolResult(
                result,
                should_stop,
                tool_calls_after_index.clone(),
            ));

            if let Some(dialog_cmd) = &state.dialog_command
                && let Some(latest_tool_call) = &state.latest_tool_call
                && dialog_cmd.id == latest_tool_call.id
            {
                state.latest_tool_call = None;
            }
            state.dialog_command = None;
            state.toggle_approved_message = true;
        }

        // Invalidate cache to show the updated message
        invalidate_message_lines_cache(state);
    }

    if let Some(dialog_command) = &state.dialog_command {
        let dialog_command_id = dialog_command.id.clone();
        let result = shell_command_to_tool_call_result(state, None, None);

        // check the index of dialog_command in tool_calls_execution_order
        let index = state
            .last_message_tool_calls
            .iter()
            .position(|tool_call| tool_call.id == dialog_command_id);

        let should_stop = if let Some(index) = index {
            index != state.last_message_tool_calls.len() - 1
        } else {
            false
        };

        // get the ids of the tool calls after that id
        let tool_calls_after_index = if let Some(index) = index {
            state
                .last_message_tool_calls
                .iter()
                .skip(index + 1)
                .cloned()
                .collect::<Vec<ToolCall>>()
        } else {
            Vec::new()
        };

        // move those rejected tool calls to message_tool_calls and remove them from session_tool_calls_queue and rejected_tool_calls and tool_call_execution_order
        if !tool_calls_after_index.is_empty() {
            for tool_call in tool_calls_after_index.iter() {
                state
                    .session_tool_calls_queue
                    .insert(tool_call.id.clone(), ToolCallStatus::Pending);
            }
        }

        let _ = output_tx.try_send(OutputEvent::SendToolResult(
            result,
            should_stop,
            tool_calls_after_index.clone(),
        ));

        if let Some(dialog_command) = &state.dialog_command
            && let Some(latest_tool_call) = &state.latest_tool_call
            && dialog_command.id == latest_tool_call.id
        {
            state.latest_tool_call = None;
        }
        state.show_shell_mode = false;
        state.shell_popup_visible = false;
        state.shell_popup_expanded = false;
        // Invalidate cache to restore normal message display
        invalidate_message_lines_cache(state);
        state.dialog_command = None;
        state.toggle_approved_message = true;
        state.text_area.set_shell_mode(false);
    }
    if state.ondemand_shell_mode {
        let new_tool_call_result = shell_command_to_tool_call_result(state, None, None);
        if let Some(ref mut tool_calls) = state.shell_tool_calls {
            tool_calls.push(new_tool_call_result);
        }
    }

    state.active_shell_command = None;
    state.active_shell_command_output = None;
    state.interactive_shell_message_id = None;
    state.text_area.set_text("");
    state.messages.push(Message::plain_text(""));
    state.is_tool_call_shell_command = false;
    adjust_scroll(state, message_area_height, message_area_width);
}

/// Handle shell clear event
pub fn handle_shell_clear(
    state: &mut AppState,
    message_area_height: usize,
    message_area_width: usize,
) {
    // Clear the shell output buffer
    if let Some(output) = state.active_shell_command_output.as_mut() {
        output.clear();
    }

    // Find the last non-shell message to determine where current shell session started
    let mut last_non_shell_index = None;
    for (i, message) in state.messages.iter().enumerate().rev() {
        let is_shell_message = match &message.content {
            crate::services::message::MessageContent::Styled(line) => line
                .spans
                .iter()
                .map(|span| span.content.as_ref())
                .collect::<String>()
                .starts_with(SHELL_PROMPT_PREFIX),
            crate::services::message::MessageContent::Plain(text, _) => {
                text.starts_with(SHELL_PROMPT_PREFIX)
            }
            crate::services::message::MessageContent::PlainText(_) => true,
            _ => false,
        };

        if !is_shell_message {
            last_non_shell_index = Some(i);
            break;
        }
    }

    // If we found a non-shell message, clear everything after it (the current shell session)
    if let Some(index) = last_non_shell_index {
        // Keep messages up to and including the last non-shell message
        state.messages.truncate(index + 1);
    } else {
        // If no non-shell messages found, clear all messages (entire session is shell)
        state.messages.clear();
    }

    // Scroll to the bottom to show the cleared state
    adjust_scroll(state, message_area_height, message_area_width);
}

/// Handle shell kill event
pub fn handle_shell_kill(state: &mut AppState) {
    // Kill the running command if there is one
    if let Some(cmd) = &state.active_shell_command
        && let Err(_e) = cmd.kill()
    {}
    // Reset shell state
    state.active_shell_command = None;
    state.active_shell_command_output = None;
    state.interactive_shell_message_id = None;
    state.waiting_for_shell_input = false;
    // Reset textarea shell mode
    state.text_area.set_shell_mode(false);
}

/// Convert shell command to tool call result
<<<<<<< HEAD
/// Includes the actual shell output if provided
pub fn shell_command_to_tool_call_result(
    state: &mut AppState,
    command_value: Option<String>,
    shell_output: Option<String>,
) -> ToolCallResult {
    let id = if let Some(cmd) = &state.dialog_command {
        cmd.id.clone()
=======
pub fn shell_command_to_tool_call_result(state: &mut AppState) -> ToolCallResult {
    let (id, name) = if let Some(cmd) = &state.dialog_command {
        (cmd.id.clone(), cmd.function.name.clone())
>>>>>>> 1fe980f6
    } else {
        (
            format!("tool_{}", Uuid::new_v4()),
            "run_command".to_string(),
        )
    };

    // Use the original command value if provided, otherwise fall back to active_shell_command
    let command = command_value.unwrap_or_else(|| {
        state
            .active_shell_command
            .as_ref()
            .map(|cmd| cmd.command.clone())
            .unwrap_or_default()
    });

    let args = format!("{{\"command\": \"{}\"}}", command);

    // Build the result string with actual output
    let result_text = if let Some(output) = shell_output {
        // Clean up the output - remove excessive whitespace and truncate if needed
        let cleaned_output = output
            .lines()
            .filter(|line| !line.trim().is_empty())
            .collect::<Vec<_>>()
            .join("\n");

        if cleaned_output.is_empty() {
            "Command completed (no output)".to_string()
        } else {
            truncate_output(&cleaned_output)
        }
    } else {
        "Interactive shell exited".to_string()
    };

    let call = ToolCall {
        id,
        r#type: "function".to_string(),
        function: FunctionCall {
            name,
            arguments: args,
        },
    };
    ToolCallResult {
        call,
        result: result_text,
        status: ToolCallResultStatus::Success,
    }
}<|MERGE_RESOLUTION|>--- conflicted
+++ resolved
@@ -1019,20 +1019,14 @@
 }
 
 /// Convert shell command to tool call result
-<<<<<<< HEAD
 /// Includes the actual shell output if provided
 pub fn shell_command_to_tool_call_result(
     state: &mut AppState,
     command_value: Option<String>,
     shell_output: Option<String>,
 ) -> ToolCallResult {
-    let id = if let Some(cmd) = &state.dialog_command {
-        cmd.id.clone()
-=======
-pub fn shell_command_to_tool_call_result(state: &mut AppState) -> ToolCallResult {
     let (id, name) = if let Some(cmd) = &state.dialog_command {
         (cmd.id.clone(), cmd.function.name.clone())
->>>>>>> 1fe980f6
     } else {
         (
             format!("tool_{}", Uuid::new_v4()),
