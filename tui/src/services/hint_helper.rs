use crate::services::detect_term::should_use_rgb_colors;
use crate::services::shell_mode::SHELL_PROMPT_PREFIX;
use crate::{app::AppState, services::detect_term::AdaptiveColors};
use ratatui::{
    Frame,
    layout::Rect,
    style::{Color, Style},
    text::{Line, Span},
    widgets::Paragraph,
};

pub fn render_hint_or_shortcuts(f: &mut Frame, state: &AppState, area: Rect) {
    if state.is_pasting {
        let hint = Paragraph::new(Span::styled(
            "Pasting text...",
            Style::default().fg(Color::DarkGray),
        ));
        f.render_widget(hint, area);
        return;
    }
    if state.ctrl_c_pressed_once && state.ctrl_c_timer.is_some() {
        let hint = Paragraph::new(Span::styled(
            "Press Ctrl+C again to exit Stakpak",
            Style::default().fg(Color::DarkGray),
        ));
        f.render_widget(hint, area);
        return;
    }

    if state.show_shell_mode && !state.is_dialog_open && !state.show_sessions_dialog {
        let hint = Paragraph::new(Span::styled(
            "Shell mode is on     '$' to undo shell mode",
            Style::default().fg(AdaptiveColors::dark_magenta()),
        ));
        f.render_widget(hint, area);
        return;
    }

    if state.show_shortcuts && state.input().is_empty() {
        let shortcuts = vec![
            Line::from(
                "/ for commands      PageUp/Down(Fn + ↑/↓) for fast scroll      shift + enter or ctrl + j to insert newline",
            ),
            Line::from(format!(
                "{} for shell mode    ↵ to send message    ctrl + c to quit    ctrl + r to retry    ctrl + p to switch profile    ctrl + k for rulebooks",
                SHELL_PROMPT_PREFIX.trim()
            )),
        ];
        let shortcuts_widget = Paragraph::new(shortcuts).style(Style::default().fg(Color::Cyan));
        f.render_widget(shortcuts_widget, area);
    } else if !state.show_sessions_dialog && !state.is_dialog_open && state.input().is_empty() {
        // Show both hints when appropriate
        if state.latest_tool_call.is_some() {
            // Create a line with both hints - shortcuts on left, retry on right
            let shortcuts_text = "? for shortcuts";
            let retry_text = "Ctrl+R to retry last command in shell mode";

            // Calculate spacing to align retry hint to the right
            let total_width = area.width as usize;
            let shortcuts_len = shortcuts_text.len();
            let retry_len = retry_text.len();
            let spacing = total_width.saturating_sub(shortcuts_len + retry_len);

            let retry_color = if should_use_rgb_colors() {
                Color::Yellow
            } else {
                Color::Cyan
            };
            let spans = vec![
                Span::styled(shortcuts_text, Style::default().fg(Color::Cyan)),
                Span::styled(" ".repeat(spacing), Style::default()),
                Span::styled(retry_text, Style::default().fg(retry_color)),
            ];

            let hint = Paragraph::new(Line::from(spans));
            f.render_widget(hint, area);
        } else {
            #[cfg(unix)]
            let select_hint = if state.mouse_capture_enabled {
                " . Fn/Option/Shift + drag to select text"
            } else {
                ""
            };

            // Create spans for left and right alignment
            #[cfg(unix)]
            let left_text = format!(
                "? for shortcuts . @ for files . / for commands{}",
                select_hint
            );
<<<<<<< HEAD
            let profile_text = format!("profile {}", state.current_profile_name);
            let rulebooks_text = " | Ctrl+K: rulebooks";
=======
            #[cfg(not(unix))]
            let left_text = format!("? for shortcuts . @ for files . / for commands");

            let right_text = format!("profile {}", state.current_profile_name);
>>>>>>> fcd0ad35

            // Calculate spacing to align profile info to the right
            let total_width = area.width as usize;
            let left_len = left_text.len();
            let right_len = profile_text.len() + rulebooks_text.len();
            let spacing = total_width.saturating_sub(left_len + right_len);

            let spans = vec![
                Span::styled(left_text, Style::default().fg(Color::Cyan)),
                Span::styled(" ".repeat(spacing), Style::default()),
                Span::styled("profile ", Style::default().fg(Color::DarkGray)),
                Span::styled(
                    state.current_profile_name.clone(),
                    Style::default().fg(Color::Reset),
                ),
                Span::styled(rulebooks_text, Style::default().fg(Color::DarkGray)),
            ];

            let hint = Paragraph::new(Line::from(spans));
            f.render_widget(hint, area);
        }
    } else if !state.show_sessions_dialog && !state.is_dialog_open {
        // Show auto-approve status
        let auto_approve_status = if state.auto_approve_manager.is_enabled() {
            "🔓 Auto-approve ON"
        } else {
            "🔒 Auto-approve OFF"
        };
        let status_color = if state.auto_approve_manager.is_enabled() {
            if should_use_rgb_colors() {
                Color::LightYellow
            } else {
                Color::Cyan
            }
        } else {
            Color::DarkGray
        };

        let hint = Paragraph::new(Span::styled(
            format!("{} | Ctrl+o: toggle auto-approve", auto_approve_status),
            Style::default().fg(status_color),
        ));
        f.render_widget(hint, area);
    } else if state.is_dialog_open {
        let mut spans_vec = vec![];
        if !state.approval_popup.is_visible() && state.message_tool_calls.is_some() {
            spans_vec.push(Span::styled("Enter", Style::default().fg(Color::Cyan)));
            spans_vec.push(Span::styled(
                " show approval popup . ",
                Style::default().fg(Color::Reset),
            ));
            spans_vec.push(Span::styled("Esc", Style::default().fg(Color::Red)));
            spans_vec.push(Span::styled(
                " reject all . ",
                Style::default().fg(Color::Reset),
            ));
        }
        spans_vec.push(Span::styled("Ctrl+o", Style::default().fg(Color::DarkGray)));
        spans_vec.push(Span::styled(
            " toggle auto-approve",
            Style::default().fg(Color::DarkGray),
        ));
        // Show focus information when dialog is open
        let hint =
            Paragraph::new(Line::from(spans_vec)).alignment(ratatui::layout::Alignment::Right);
        f.render_widget(hint, area);
    }
}<|MERGE_RESOLUTION|>--- conflicted
+++ resolved
@@ -88,15 +88,10 @@
                 "? for shortcuts . @ for files . / for commands{}",
                 select_hint
             );
-<<<<<<< HEAD
-            let profile_text = format!("profile {}", state.current_profile_name);
-            let rulebooks_text = " | Ctrl+K: rulebooks";
-=======
             #[cfg(not(unix))]
             let left_text = format!("? for shortcuts . @ for files . / for commands");
 
             let right_text = format!("profile {}", state.current_profile_name);
->>>>>>> fcd0ad35
 
             // Calculate spacing to align profile info to the right
             let total_width = area.width as usize;
