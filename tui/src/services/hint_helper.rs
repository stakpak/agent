use crate::constants::{CONTEXT_APPROACH_PERCENT, CONTEXT_HIGH_UTIL_THRESHOLD};
use crate::services::detect_term::{detect_terminal, should_use_rgb_colors};
use crate::services::shell_mode::SHELL_PROMPT_PREFIX;
use crate::{app::AppState, services::detect_term::AdaptiveColors};
use ratatui::{
    Frame,
    layout::Rect,
    style::{Color, Style},
    text::{Line, Span},
    widgets::Paragraph,
};

pub fn render_hint_or_shortcuts(f: &mut Frame, state: &AppState, area: Rect) {
    if state.is_pasting {
        let hint = Paragraph::new(Span::styled(
            "Pasting text...",
            Style::default().fg(Color::DarkGray),
        ));
        f.render_widget(hint, area);
        return;
    }
    if state.ctrl_c_pressed_once && state.ctrl_c_timer.is_some() {
        let hint = Paragraph::new(Span::styled(
            "Press Ctrl+C again to exit Stakpak",
            Style::default().fg(Color::DarkGray),
        ));
        f.render_widget(hint, area);
        return;
    }

    if state.show_shell_mode && !state.is_dialog_open && !state.show_sessions_dialog {
        let hint = Paragraph::new(Span::styled(
            "Shell mode is on     '$' to undo shell mode",
            Style::default().fg(AdaptiveColors::dark_magenta()),
        ));
        f.render_widget(hint, area);
        return;
    }

    if state.show_shortcuts && state.input().is_empty() {
        let shortcuts = vec![
<<<<<<< HEAD
            Line::from("ctrl+p palette . @ files . / commands"),
=======
            Line::from("ctrl+p palette . @ files . / commands . ctrl+s shortcuts"),
>>>>>>> 598f480d
            Line::from(format!(
                "{} shell mode . ↵ submit . ctrl+c quit . ctrl+f profile . ctrl+k rulebooks . ctrl+s shortcuts",
                SHELL_PROMPT_PREFIX.trim()
            )),
        ];
        let shortcuts_widget = Paragraph::new(shortcuts).style(Style::default().fg(Color::Cyan));
        f.render_widget(shortcuts_widget, area);
    } else if !state.show_sessions_dialog && !state.is_dialog_open && state.input().is_empty() {
        let high_cost_warning =
            state.total_session_usage.total_tokens >= CONTEXT_HIGH_UTIL_THRESHOLD;
        let approaching_max = state.context_usage_percent >= CONTEXT_APPROACH_PERCENT;

        if state.latest_tool_call.is_some() && !high_cost_warning && !approaching_max {
            // Create a line with both hints - shortcuts on left, retry on right
            let shortcuts_text = "ctrl+p palette . @ files . / commands . ctrl+s shortcuts";
            let retry_text = "ctrl+r to retry last command in shell mode";

            // Calculate spacing to align retry hint to the right
            let total_width = area.width as usize;
            let shortcuts_len = shortcuts_text.len();
            let retry_len = retry_text.len();
            let spacing = total_width.saturating_sub(shortcuts_len + retry_len);

            let retry_color = if should_use_rgb_colors() {
                Color::Yellow
            } else {
                Color::Cyan
            };
            let spans = vec![
                Span::styled(shortcuts_text, Style::default().fg(Color::Cyan)),
                Span::styled(" ".repeat(spacing), Style::default()),
                Span::styled(retry_text, Style::default().fg(retry_color)),
            ];

            let hint = Paragraph::new(Line::from(spans));
            f.render_widget(hint, area);
        } else {
            #[cfg(unix)]
            let select_hint = if state.mouse_capture_enabled {
                " . Fn/Option/Shift + drag to select"
            } else {
                ""
            };

            // Create spans for left and right alignment
            #[cfg(unix)]
            let left_text = format!(
                "ctrl+p palette . @ files . / commands . ctrl+s shortcuts{}",
                select_hint
            );
            #[cfg(not(unix))]
            let left_text = format!("ctrl+p palette . @ files . / commands . ctrl+s shortcuts");
<<<<<<< HEAD

            let profile_text = format!("profile {}", state.current_profile_name);
            let rulebooks_text = " | ctrl+k: rulebooks";
            let right_text = format!("{}{}", profile_text, rulebooks_text);
=======
>>>>>>> 598f480d

            // Calculate spacing to align profile info to the right
            let total_width = area.width as usize;
            let left_len = left_text.len();
            let (right_text, right_style) = {
                let profile_text = format!("profile {}", state.current_profile_name);
                let rulebooks_text = " | ctrl+k: rulebooks";
                (
                    format!("{}{}", profile_text, rulebooks_text),
                    Style::default().fg(Color::DarkGray),
                )
            };
            let right_len = right_text.len();
            let spacing = total_width.saturating_sub(left_len + right_len);

            let mut spans = vec![
                Span::styled(left_text, Style::default().fg(Color::Cyan)),
                Span::styled(" ".repeat(spacing), Style::default()),
            ];

            if high_cost_warning || approaching_max {
                spans.push(Span::styled(right_text, right_style));
            } else {
                spans.push(Span::styled(
                    "profile ",
                    Style::default().fg(Color::DarkGray),
                ));
                spans.push(Span::styled(
                    state.current_profile_name.clone(),
                    Style::default().fg(Color::Reset),
                ));
                spans.push(Span::styled(
                    " | ctrl+k: rulebooks",
                    Style::default().fg(Color::DarkGray),
                ));
            }

            let hint = Paragraph::new(Line::from(spans));
            f.render_widget(hint, area);
        }
    } else if !state.show_sessions_dialog && !state.is_dialog_open {
        // Show auto-approve status
        let auto_approve_status = if state.auto_approve_manager.is_enabled() {
            "auto-approve is ON"
        } else {
            "auto-approve is OFF"
        };
        let status_color = if state.auto_approve_manager.is_enabled() {
            if should_use_rgb_colors() {
                Color::LightYellow
            } else {
                Color::Cyan
            }
        } else {
            Color::DarkGray
        };

        // detect if terminal is vscode
        let terminal_info = detect_terminal();
        let terminal_name = terminal_info.emulator;
        let is_iterm2 = terminal_name == "iTerm2";
        let new_line_hint = if !is_iterm2 { "ctrl+j" } else { "shift+enter" };
        let hint = Paragraph::new(Span::styled(
            format!(
                "{} new line | {} | ctrl+o toggle auto-approve",
                new_line_hint, auto_approve_status
            ),
            Style::default().fg(status_color),
        ));
        f.render_widget(hint, area);
    } else if state.is_dialog_open {
        let mut spans_vec = vec![];
        if !state.approval_popup.is_visible() && state.message_tool_calls.is_some() {
            spans_vec.push(Span::styled("Enter", Style::default().fg(Color::Cyan)));
            spans_vec.push(Span::styled(
                " show approval popup . ",
                Style::default().fg(Color::Reset),
            ));
            spans_vec.push(Span::styled("Esc", Style::default().fg(Color::Red)));
            spans_vec.push(Span::styled(
                " reject all . ",
                Style::default().fg(Color::Reset),
            ));
        }
        spans_vec.push(Span::styled("ctrl+o", Style::default().fg(Color::DarkGray)));
        spans_vec.push(Span::styled(
            " toggle auto-approve",
            Style::default().fg(Color::DarkGray),
        ));
        // Show focus information when dialog is open
        let hint =
            Paragraph::new(Line::from(spans_vec)).alignment(ratatui::layout::Alignment::Right);
        f.render_widget(hint, area);
    }
}<|MERGE_RESOLUTION|>--- conflicted
+++ resolved
@@ -39,11 +39,7 @@
 
     if state.show_shortcuts && state.input().is_empty() {
         let shortcuts = vec![
-<<<<<<< HEAD
-            Line::from("ctrl+p palette . @ files . / commands"),
-=======
             Line::from("ctrl+p palette . @ files . / commands . ctrl+s shortcuts"),
->>>>>>> 598f480d
             Line::from(format!(
                 "{} shell mode . ↵ submit . ctrl+c quit . ctrl+f profile . ctrl+k rulebooks . ctrl+s shortcuts",
                 SHELL_PROMPT_PREFIX.trim()
@@ -96,13 +92,6 @@
             );
             #[cfg(not(unix))]
             let left_text = format!("ctrl+p palette . @ files . / commands . ctrl+s shortcuts");
-<<<<<<< HEAD
-
-            let profile_text = format!("profile {}", state.current_profile_name);
-            let rulebooks_text = " | ctrl+k: rulebooks";
-            let right_text = format!("{}{}", profile_text, rulebooks_text);
-=======
->>>>>>> 598f480d
 
             // Calculate spacing to align profile info to the right
             let total_width = area.width as usize;
