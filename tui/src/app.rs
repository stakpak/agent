use crate::services::auto_approve::AutoApproveManager;
use crate::services::auto_complete::{AutoComplete, autocomplete_worker, find_at_trigger};
use crate::services::helper_block::{push_styled_message, welcome_messages};
use crate::services::message::Message;
use crate::services::render_input::get_multiline_input_lines;
use ratatui::style::Color;
use ratatui::text::Line;
use stakpak_shared::models::integrations::openai::{
    ToolCall, ToolCallResult, ToolCallResultProgress,
};
use stakpak_shared::secret_manager::SecretManager;
use std::collections::HashMap;
use tokio::sync::mpsc;
use uuid::Uuid;

use crate::services::shell_mode::{
    SHELL_PROMPT_PREFIX, ShellCommand, ShellEvent, run_background_shell_command,
};

use crate::services::helper_block::push_error_message;
#[cfg(unix)]
use crate::services::shell_mode::run_pty_command;

const INTERACTIVE_COMMANDS: [&str; 2] = ["ssh", "sudo"];

// --- NEW: Async autocomplete result struct ---
pub struct AutoCompleteResult {
    pub filtered_helpers: Vec<HelperCommand>,
    pub filtered_files: Vec<String>,
    pub cursor_position: usize,
    pub input: String,
}

#[derive(Debug, Clone)]
pub struct HelperCommand {
    pub command: &'static str,
    pub description: &'static str,
}

#[derive(Debug)]
pub struct SessionInfo {
    pub title: String,
    pub id: String,
    pub updated_at: String,
    pub checkpoints: Vec<String>,
}

#[derive(Debug, PartialEq)]
pub enum LoadingType {
    Llm,
    Sessions,
}

pub struct AppState {
    pub input: String,
    pub cursor_position: usize,
    pub cursor_visible: bool,
    pub messages: Vec<Message>,
    pub scroll: usize,
    pub scroll_to_bottom: bool,
    pub stay_at_bottom: bool,
    pub helpers: Vec<HelperCommand>,
    pub show_helper_dropdown: bool,
    pub helper_selected: usize,
    pub filtered_helpers: Vec<HelperCommand>,
    pub filtered_files: Vec<String>, // NEW: for file autocomplete
    pub show_shortcuts: bool,
    pub is_dialog_open: bool,
    pub dialog_command: Option<ToolCall>,
    pub dialog_selected: usize,
    pub loading: bool,
    pub loading_type: LoadingType,
    pub spinner_frame: usize,
    pub sessions: Vec<SessionInfo>,
    pub show_sessions_dialog: bool,
    pub session_selected: usize,
    pub account_info: String,
    pub pending_bash_message_id: Option<Uuid>,
    pub streaming_tool_results: HashMap<Uuid, String>,
    pub streaming_tool_result_id: Option<Uuid>,
    pub completed_tool_calls: std::collections::HashSet<Uuid>,
    pub show_shell_mode: bool,
    pub active_shell_command: Option<ShellCommand>,
    pub active_shell_command_output: Option<String>,
    pub shell_mode_input: String,
    pub waiting_for_shell_input: bool,
    pub is_tool_call_shell_command: bool,
    pub is_pasting: bool,
    pub ondemand_shell_mode: bool,
    pub shell_tool_calls: Option<Vec<ToolCallResult>>,
    pub dialog_message_id: Option<Uuid>,
    pub autocomplete: AutoComplete,
    pub secret_manager: SecretManager,
    pub latest_version: Option<String>,
    pub ctrl_c_pressed_once: bool,
    pub ctrl_c_timer: Option<std::time::Instant>,
    pub pasted_long_text: Option<String>,
    pub pasted_placeholder: Option<String>,
    // --- NEW: autocomplete channels ---
    pub autocomplete_tx: Option<mpsc::Sender<(String, usize)>>,
    pub autocomplete_rx: Option<mpsc::Receiver<AutoCompleteResult>>,
    pub is_streaming: bool,
    pub interactive_commands: Vec<String>,
    pub auto_approve_manager: AutoApproveManager,
    pub dialog_focused: bool, // NEW: tracks which area has focus when dialog is open
    pub latest_tool_call: Option<ToolCall>,
<<<<<<< HEAD
    // Retry mechanism state
    pub retry_attempts: usize,
    pub max_retry_attempts: usize,
    pub last_user_message_for_retry: Option<String>,
    pub is_retrying: bool,
=======
    pub show_collapsed_messages: bool, // NEW: tracks if collapsed messages popup is open
    pub collapsed_messages_scroll: usize, // NEW: scroll position for collapsed messages popup
    pub collapsed_messages_selected: usize, // NEW: selected message index in collapsed messages popup
>>>>>>> 5e9ca771
}

#[derive(Debug)]
pub enum InputEvent {
    AssistantMessage(String),
    StreamAssistantMessage(Uuid, String),
    RunToolCall(ToolCall),
    ToolResult(ToolCallResult),
    StreamToolResult(ToolCallResultProgress),
    Loading(bool),
    InputChanged(char),
    ShellMode,
    GetStatus(String),
    Error(String),
    SetSessions(Vec<SessionInfo>),
    InputBackspace,
    InputChangedNewline,
    InputSubmitted,
    InputSubmittedWith(String),
    InputSubmittedWithColor(String, Color),
    ScrollUp,
    ScrollDown,
    PageUp,
    PageDown,
    DropdownUp,
    DropdownDown,
    DialogUp,
    DialogDown,
    Up,
    Down,
    Quit,
    HandleEsc,
    CursorLeft,
    CursorRight,
    ToggleCursorVisible,
    Resized(u16, u16),
    ShowConfirmationDialog(ToolCall),
    DialogConfirm,
    DialogCancel,
    Tab,
    ShellOutput(String),
    ShellError(String),
    ShellWaitingForInput,
    ShellCompleted(i32),
    ShellClear,
    ShellKill,
    HandlePaste(String),
    InputDelete,
    InputDeleteWord,
    InputCursorStart,
    InputCursorEnd,
    InputCursorPrevWord,
    InputCursorNextWord,
    ToggleAutoApprove,
    AutoApproveCurrentTool,
    ToggleDialogFocus,       // NEW: toggle between messages view and dialog focus
    RetryLastToolCall,       // Ctrl+R to retry last tool call in shell mode
    AttemptQuit,             // First Ctrl+C press for quit sequence
    ToggleCollapsedMessages, // Ctrl+T to toggle collapsed messages popup
}

#[derive(Debug)]
pub enum OutputEvent {
    UserMessage(String, Option<Vec<ToolCallResult>>),
    AcceptTool(ToolCall),
    RejectTool(ToolCall),
    ListSessions,
    SwitchToSession(String),
    Memorize,
    SendToolResult(ToolCallResult),
}

impl AppState {
    fn get_helper_commands() -> Vec<HelperCommand> {
        vec![
            HelperCommand {
                command: "/help",
                description: "Show help information and available commands",
            },
            HelperCommand {
                command: "/clear",
                description: "Clear the screen and show welcome message",
            },
            HelperCommand {
                command: "/status",
                description: "Show account status and current working directory",
            },
            HelperCommand {
                command: "/sessions",
                description: "List available sessions to switch to",
            },
            HelperCommand {
                command: "/memorize",
                description: "Memorize the current conversation history",
            },
            HelperCommand {
                command: "/list_approved_tools",
                description: "List all tools that are auto-approved",
            },
            HelperCommand {
                command: "/toggle_auto_approve",
                description: "Toggle auto-approve for a specific tool e.g. /toggle_auto_approve view",
            },
            HelperCommand {
                command: "/quit",
                description: "Quit the application",
            },
        ]
    }

    pub fn new(latest_version: Option<String>, redact_secrets: bool, privacy_mode: bool) -> Self {
        let helpers = Self::get_helper_commands();
        let (autocomplete_tx, autocomplete_rx) = mpsc::channel::<(String, usize)>(10);
        let (result_tx, result_rx) = mpsc::channel::<AutoCompleteResult>(10);
        let helpers_clone = helpers.clone();
        let autocomplete_instance = AutoComplete::default();
        // Spawn autocomplete worker from auto_complete.rs
        tokio::spawn(autocomplete_worker(
            autocomplete_rx,
            result_tx,
            helpers_clone,
            autocomplete_instance,
        ));

        AppState {
            input: String::new(),
            cursor_position: 0,
            cursor_visible: true,
            messages: welcome_messages(latest_version.clone()),
            scroll: 0,
            scroll_to_bottom: false,
            stay_at_bottom: true,
            helpers: helpers.clone(),
            show_helper_dropdown: false,
            helper_selected: 0,
            filtered_helpers: helpers,
            filtered_files: Vec::new(),
            show_shortcuts: false,
            is_dialog_open: false,
            dialog_command: None,
            dialog_selected: 0,
            loading: false,
            loading_type: LoadingType::Llm,
            spinner_frame: 0,
            sessions: Vec::new(),
            show_sessions_dialog: false,
            session_selected: 0,
            account_info: String::new(),
            pending_bash_message_id: None,
            streaming_tool_results: HashMap::new(),
            streaming_tool_result_id: None,
            completed_tool_calls: std::collections::HashSet::new(),
            show_shell_mode: false,
            active_shell_command: None,
            active_shell_command_output: None,
            shell_mode_input: String::new(),
            waiting_for_shell_input: false,
            is_tool_call_shell_command: false,
            is_pasting: false,
            ondemand_shell_mode: false,
            shell_tool_calls: None,
            dialog_message_id: None,
            autocomplete: AutoComplete::default(),
            secret_manager: SecretManager::new(redact_secrets, privacy_mode),
            latest_version: latest_version.clone(),
            ctrl_c_pressed_once: false,
            ctrl_c_timer: None,
            pasted_long_text: None,
            pasted_placeholder: None,
            autocomplete_tx: Some(autocomplete_tx),
            autocomplete_rx: Some(result_rx),
            is_streaming: false,
            interactive_commands: INTERACTIVE_COMMANDS.iter().map(|s| s.to_string()).collect(),
            auto_approve_manager: AutoApproveManager::new(),
            dialog_focused: false, // Default to messages view focused
            latest_tool_call: None,
<<<<<<< HEAD
            retry_attempts: 0,
            max_retry_attempts: 3,
            last_user_message_for_retry: None,
            is_retrying: false,
=======
            show_collapsed_messages: false,
            collapsed_messages_scroll: 0,
            collapsed_messages_selected: 0,
>>>>>>> 5e9ca771
        }
    }
    pub fn render_input(&self, area_width: usize) -> (Vec<Line>, bool) {
        let (lines, cursor_rendered) = get_multiline_input_lines(self, area_width);
        (lines, cursor_rendered)
    }
    pub fn run_shell_command(&mut self, command: String, input_tx: &mpsc::Sender<InputEvent>) {
        let (shell_tx, mut shell_rx) = mpsc::channel::<ShellEvent>(100);
        push_styled_message(
            self,
            &command,
            Color::Rgb(180, 180, 180),
            SHELL_PROMPT_PREFIX,
            Color::Rgb(160, 92, 158),
        );
        let shell_cmd = if command.contains("sudo") || command.contains("ssh") {
            #[cfg(unix)]
            {
                match run_pty_command(command.clone(), shell_tx) {
                    Ok(cmd) => cmd,
                    Err(e) => {
                        push_error_message(self, &format!("Failed to run command: {}", e));
                        return;
                    }
                }
            }
            #[cfg(not(unix))]
            {
                run_background_shell_command(command.clone(), shell_tx)
            }
        } else {
            run_background_shell_command(command.clone(), shell_tx)
        };
        self.active_shell_command = Some(shell_cmd.clone());
        self.active_shell_command_output = Some(String::new());
        let input_tx = input_tx.clone();
        tokio::spawn(async move {
            while let Some(event) = shell_rx.recv().await {
                match event {
                    ShellEvent::Output(line) => {
                        let _ = input_tx.send(InputEvent::ShellOutput(line)).await;
                    }
                    ShellEvent::Error(line) => {
                        let _ = input_tx.send(InputEvent::ShellError(line)).await;
                    }
                    ShellEvent::WaitingForInput => {
                        let _ = input_tx.send(InputEvent::ShellWaitingForInput).await;
                    }
                    ShellEvent::Completed(code) => {
                        let _ = input_tx.send(InputEvent::ShellCompleted(code)).await;
                        break;
                    }
                    ShellEvent::Clear => {
                        let _ = input_tx.send(InputEvent::ShellClear).await;
                    }
                }
            }
        });
    }

    // --- NEW: Poll autocomplete results and update state ---
    pub fn poll_autocomplete_results(&mut self) {
        if let Some(rx) = &mut self.autocomplete_rx {
            while let Ok(result) = rx.try_recv() {
                let filtered_files = result.filtered_files.clone();
                let is_files_empty = filtered_files.is_empty();
                self.filtered_files = filtered_files;
                self.autocomplete.filtered_files = self.filtered_files.clone();
                self.autocomplete.is_file_mode = !self.filtered_files.is_empty();
                self.autocomplete.trigger_char = if !self.filtered_files.is_empty() {
                    Some('@')
                } else {
                    None
                };

                // Update filtered_helpers from async worker
                self.filtered_helpers = result.filtered_helpers;

                // Reset selection index if it's out of bounds
                if !self.filtered_helpers.is_empty()
                    && self.helper_selected >= self.filtered_helpers.len()
                {
                    self.helper_selected = 0;
                }

                // Show dropdown if input is exactly '/' or if filtered_helpers is not empty and input starts with '/'
                let has_at_trigger =
                    find_at_trigger(&result.input, result.cursor_position).is_some();
                self.show_helper_dropdown = (self.input.trim().starts_with('/'))
                    || (!self.filtered_helpers.is_empty() && self.input.starts_with('/'))
                    || (has_at_trigger && !is_files_empty && !self.waiting_for_shell_input);
            }
        }
    }
}<|MERGE_RESOLUTION|>--- conflicted
+++ resolved
@@ -104,17 +104,14 @@
     pub auto_approve_manager: AutoApproveManager,
     pub dialog_focused: bool, // NEW: tracks which area has focus when dialog is open
     pub latest_tool_call: Option<ToolCall>,
-<<<<<<< HEAD
     // Retry mechanism state
     pub retry_attempts: usize,
     pub max_retry_attempts: usize,
     pub last_user_message_for_retry: Option<String>,
     pub is_retrying: bool,
-=======
     pub show_collapsed_messages: bool, // NEW: tracks if collapsed messages popup is open
     pub collapsed_messages_scroll: usize, // NEW: scroll position for collapsed messages popup
     pub collapsed_messages_selected: usize, // NEW: selected message index in collapsed messages popup
->>>>>>> 5e9ca771
 }
 
 #[derive(Debug)]
@@ -291,16 +288,13 @@
             auto_approve_manager: AutoApproveManager::new(),
             dialog_focused: false, // Default to messages view focused
             latest_tool_call: None,
-<<<<<<< HEAD
             retry_attempts: 0,
             max_retry_attempts: 3,
             last_user_message_for_retry: None,
             is_retrying: false,
-=======
             show_collapsed_messages: false,
             collapsed_messages_scroll: 0,
             collapsed_messages_selected: 0,
->>>>>>> 5e9ca771
         }
     }
     pub fn render_input(&self, area_width: usize) -> (Vec<Line>, bool) {
