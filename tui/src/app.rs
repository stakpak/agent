use crate::services::approval_popup::PopupService;
use crate::services::auto_approve::AutoApproveManager;
use crate::services::detect_term::AdaptiveColors;
use crate::services::file_search::{FileSearch, file_search_worker, find_at_trigger};
use crate::services::helper_block::push_error_message;
use crate::services::helper_block::push_styled_message;
use crate::services::message::Message;
#[cfg(not(unix))]
use crate::services::shell_mode::run_background_shell_command;
#[cfg(unix)]
use crate::services::shell_mode::run_pty_command;
use crate::services::shell_mode::{SHELL_PROMPT_PREFIX, ShellCommand, ShellEvent};
use crate::services::textarea::{TextArea, TextAreaState};
use ratatui::layout::Size;
use ratatui::style::Color;
use ratatui::text::Line;
use stakpak_api::ListRuleBook;
use stakpak_shared::models::integrations::openai::{
    ToolCall, ToolCallResult, ToolCallResultProgress,
};
use stakpak_shared::secret_manager::SecretManager;
use std::collections::HashMap;
use tokio::sync::mpsc;
use uuid::Uuid;

// Type alias to reduce complexity - now stores processed lines for better performance
type MessageLinesCache = (Vec<Message>, usize, Vec<Line<'static>>);

const INTERACTIVE_COMMANDS: [&str; 2] = ["ssh", "sudo"];

// --- NEW: Async file_search result struct ---
pub struct FileSearchResult {
    pub filtered_helpers: Vec<HelperCommand>,
    pub filtered_files: Vec<String>,
    pub cursor_position: usize,
    pub input: String,
}

#[derive(Debug, Clone)]
pub struct HelperCommand {
    pub command: &'static str,
    pub description: &'static str,
}

#[derive(Debug)]
pub struct SessionInfo {
    pub title: String,
    pub id: String,
    pub updated_at: String,
    pub checkpoints: Vec<String>,
}

#[derive(Debug, PartialEq)]
pub enum LoadingType {
    Llm,
    Sessions,
}

#[derive(Debug, Clone, PartialEq, Eq, Hash)]
pub enum LoadingOperation {
    LlmRequest,
    ToolExecution,
    SessionsList,
    StreamProcessing,
    LocalContext,
    Rulebooks,
    CheckpointResume,
}

#[derive(Debug, Clone, PartialEq)]
pub enum ToolCallStatus {
    Approved,
    Rejected,
    Executed,
    Skipped,
    Pending,
}

#[derive(Debug)]
pub struct LoadingStateManager {
    active_operations: std::collections::HashSet<LoadingOperation>,
}

impl Default for LoadingStateManager {
    fn default() -> Self {
        Self::new()
    }
}

impl LoadingStateManager {
    pub fn new() -> Self {
        Self {
            active_operations: std::collections::HashSet::new(),
        }
    }

    pub fn start_operation(&mut self, operation: LoadingOperation) {
        self.active_operations.insert(operation);
    }

    pub fn end_operation(&mut self, operation: LoadingOperation) {
        self.active_operations.remove(&operation);
    }

    pub fn is_loading(&self) -> bool {
        !self.active_operations.is_empty()
    }

    pub fn get_loading_type(&self) -> LoadingType {
        if self
            .active_operations
            .contains(&LoadingOperation::SessionsList)
        {
            LoadingType::Sessions
        } else {
            LoadingType::Llm
        }
    }

    pub fn clear_all(&mut self) {
        self.active_operations.clear();
    }
}

pub struct AppState {
    pub text_area: TextArea,
    pub text_area_state: TextAreaState,
    pub cursor_visible: bool,
    pub messages: Vec<Message>,
    pub scroll: usize,
    pub scroll_to_bottom: bool,
    pub stay_at_bottom: bool,
    pub content_changed_while_scrolled_up: bool,
    pub helpers: Vec<HelperCommand>,
    pub show_helper_dropdown: bool,
    pub helper_selected: usize,
    pub filtered_helpers: Vec<HelperCommand>,
    pub filtered_files: Vec<String>, // NEW: for file file_search
    pub show_shortcuts: bool,
    pub is_dialog_open: bool,
    pub dialog_command: Option<ToolCall>,
    pub dialog_selected: usize,
    pub loading: bool,
    pub loading_type: LoadingType,
    pub spinner_frame: usize,
    pub sessions: Vec<SessionInfo>,
    pub show_sessions_dialog: bool,
    pub session_selected: usize,
    pub account_info: String,
    pub pending_bash_message_id: Option<Uuid>,
    pub streaming_tool_results: HashMap<Uuid, String>,
    pub streaming_tool_result_id: Option<Uuid>,
    pub completed_tool_calls: std::collections::HashSet<Uuid>,
    pub show_shell_mode: bool,
    pub active_shell_command: Option<ShellCommand>,
    pub active_shell_command_output: Option<String>,
    pub shell_mode_input: String,
    pub waiting_for_shell_input: bool,
    pub is_tool_call_shell_command: bool,
    pub is_pasting: bool,
    pub ondemand_shell_mode: bool,
    pub shell_tool_calls: Option<Vec<ToolCallResult>>,
    pub dialog_message_id: Option<Uuid>,
    pub file_search: FileSearch,
    pub secret_manager: SecretManager,
    pub latest_version: Option<String>,
    pub ctrl_c_pressed_once: bool,
    pub ctrl_c_timer: Option<std::time::Instant>,
    pub pasted_long_text: Option<String>,
    pub pasted_placeholder: Option<String>,
    // --- NEW: FileSearch channels ---
    pub file_search_tx: Option<mpsc::Sender<(String, usize)>>,
    pub file_search_rx: Option<mpsc::Receiver<FileSearchResult>>,
    pub is_streaming: bool,
    pub interactive_commands: Vec<String>,
    pub auto_approve_manager: AutoApproveManager,
    pub allowed_tools: Option<Vec<String>>,
    pub dialog_focused: bool,
    pub latest_tool_call: Option<ToolCall>,
    // Retry mechanism state
    pub retry_attempts: usize,
    pub max_retry_attempts: usize,
    pub last_user_message_for_retry: Option<String>,
    pub is_retrying: bool,
    pub show_collapsed_messages: bool, // NEW: tracks if collapsed messages popup is open
    pub collapsed_messages_scroll: usize, // NEW: scroll position for collapsed messages popup
    pub collapsed_messages_selected: usize, // NEW: selected message index in collapsed messages popup

    pub is_git_repo: bool,
    pub message_lines_cache: Option<MessageLinesCache>,
    pub collapsed_message_lines_cache: Option<MessageLinesCache>,
    pub processed_lines_cache: Option<(Vec<Message>, usize, Vec<Line<'static>>)>,

    pub pending_pastes: Vec<(String, String)>,
    pub mouse_capture_enabled: bool,
    pub loading_manager: LoadingStateManager,
    pub has_user_messages: bool,

    pub message_tool_calls: Option<Vec<ToolCall>>,
    pub approval_popup: PopupService,

    pub message_approved_tools: Vec<ToolCall>,
    pub message_rejected_tools: Vec<ToolCall>,

    pub toggle_approved_message: bool,
    pub terminal_size: Size,

    // Session tool calls queue to track tool call status
    pub session_tool_calls_queue: std::collections::HashMap<String, ToolCallStatus>,
    pub tool_call_execution_order: Vec<String>,
    pub last_message_tool_calls: Vec<ToolCall>,

    // Profile switcher state
    pub show_profile_switcher: bool,
    pub available_profiles: Vec<String>,
    pub profile_switcher_selected: usize,
    pub current_profile_name: String,
    pub profile_switching_in_progress: bool,
    pub profile_switch_status_message: Option<String>,
    pub rulebook_config: Option<crate::RulebookConfig>,

<<<<<<< HEAD
    // Shortcuts popup state
    pub show_shortcuts_popup: bool,
    pub shortcuts_scroll: usize,
=======
    // Rulebook switcher state
    pub show_rulebook_switcher: bool,
    pub available_rulebooks: Vec<ListRuleBook>,
    pub selected_rulebooks: std::collections::HashSet<String>, // URIs of selected rulebooks
    pub rulebook_switcher_selected: usize,
    pub rulebook_search_input: String,
    pub filtered_rulebooks: Vec<ListRuleBook>,
>>>>>>> e448b299
}

#[derive(Debug)]
pub enum InputEvent {
    AssistantMessage(String),
    AddUserMessage(String),
    StreamAssistantMessage(Uuid, String),
    RunToolCall(ToolCall),
    ToolResult(ToolCallResult),
    StreamToolResult(ToolCallResultProgress),
    StartLoadingOperation(LoadingOperation),
    EndLoadingOperation(LoadingOperation),
    InputChanged(char),
    ShellMode,
    GetStatus(String),
    Error(String),
    SetSessions(Vec<SessionInfo>),
    InputBackspace,
    InputChangedNewline,
    InputSubmitted,
    InputSubmittedWith(String),
    InputSubmittedWithColor(String, Color),
    MessageToolCalls(Vec<ToolCall>),
    BulkAutoApproveMessage,
    ResetAutoApproveMessage,
    ScrollUp,
    ScrollDown,
    PageUp,
    PageDown,
    DropdownUp,
    DropdownDown,
    DialogUp,
    DialogDown,
    Up,
    Down,
    Quit,
    HandleEsc,
    HandleReject(Option<String>, bool, Option<Color>),
    CursorLeft,
    CursorRight,
    ToggleCursorVisible,
    Resized(u16, u16),
    ShowConfirmationDialog(ToolCall),
    DialogConfirm,
    DialogCancel,
    HasUserMessage,
    Tab,
    ToggleApprovalStatus,
    ShellOutput(String),
    ShellError(String),
    ShellWaitingForInput,
    ShellCompleted(i32),
    ShellClear,
    ShellKill,
    HandlePaste(String),
    InputDelete,
    InputDeleteWord,
    InputCursorStart,
    InputCursorEnd,
    InputCursorPrevWord,
    InputCursorNextWord,
    ToggleAutoApprove,
    AutoApproveCurrentTool,
    ToggleDialogFocus,       // NEW: toggle between messages view and dialog focus
    RetryLastToolCall,       // Ctrl+R to retry last tool call in shell mode
    AttemptQuit,             // First Ctrl+C press for quit sequence
    ToggleCollapsedMessages, // Ctrl+T to toggle collapsed messages popup
    EmergencyClearTerminal,
    ToggleMouseCapture, // Toggle mouse capture on/off
    // Approval popup events
    ApprovalPopupNextTab,
    ApprovalPopupPrevTab,
    ApprovalPopupToggleApproval,
    ApprovalPopupSubmit,
    ApprovalPopupEscape,
    // Profile switcher events
    ShowProfileSwitcher,
    ProfilesLoaded(Vec<String>, String), // (available_profiles, current_profile_name)
    ProfileSwitchRequested(String),
    ProfileSwitchProgress(String),
    ProfileSwitchComplete(String),
    ProfileSwitchFailed(String),
    ProfileSwitcherSelect,
    ProfileSwitcherCancel,
<<<<<<< HEAD
    // Shortcuts popup events
    ShowShortcuts,
    ShortcutsCancel,
=======

    // Rulebook switcher events
    ShowRulebookSwitcher,
    RulebooksLoaded(Vec<ListRuleBook>),
    CurrentRulebooksLoaded(Vec<String>), // Currently active rulebook URIs
    RulebookSwitcherSelect,
    RulebookSwitcherToggle,
    RulebookSwitcherCancel,
    RulebookSwitcherConfirm,
    RulebookSwitcherSelectAll,   // Ctrl+D to select all rulebooks
    RulebookSwitcherDeselectAll, // Ctrl+S to deselect all rulebooks
    RulebookSearchInputChanged(char),
    RulebookSearchBackspace,
>>>>>>> e448b299
}

#[derive(Debug)]
pub enum OutputEvent {
    UserMessage(String, Option<Vec<ToolCallResult>>),
    AcceptTool(ToolCall),
    RejectTool(ToolCall, bool),
    ListSessions,
    SwitchToSession(String),
    Memorize,
    SendToolResult(ToolCallResult, bool, Vec<ToolCall>),
    ResumeSession,
    RequestProfileSwitch(String),
    RequestRulebookUpdate(Vec<String>), // Selected rulebook URIs
    RequestCurrentRulebooks,            // Request currently active rulebooks
}

impl AppState {
    pub fn get_helper_commands() -> Vec<HelperCommand> {
        vec![
            HelperCommand {
                command: "/help",
                description: "Show help information and available commands",
            },
            HelperCommand {
                command: "/clear",
                description: "Clear the screen and show welcome message",
            },
            HelperCommand {
                command: "/status",
                description: "Show account status and current working directory",
            },
            HelperCommand {
                command: "/sessions",
                description: "List available sessions to switch to",
            },
            HelperCommand {
                command: "/resume",
                description: "Resume the last session",
            },
            HelperCommand {
                command: "/memorize",
                description: "Memorize the current conversation history",
            },
            HelperCommand {
                command: "/list_approved_tools",
                description: "List all tools that are auto-approved",
            },
            HelperCommand {
                command: "/toggle_auto_approve",
                description: "Toggle auto-approve for a specific tool e.g. /toggle_auto_approve view",
            },
            HelperCommand {
                command: "/mouse_capture",
                description: "Toggle mouse capture on/off",
            },
            HelperCommand {
                command: "/switch_profile",
                description: "Switch to a different profile",
            },
            HelperCommand {
                command: "/quit",
                description: "Quit the application",
            },
            HelperCommand {
                command: "/shortcuts",
                description: "Show keyboard shortcuts",
            },
        ]
    }

    pub fn new(
        latest_version: Option<String>,
        redact_secrets: bool,
        privacy_mode: bool,
        is_git_repo: bool,
        auto_approve_tools: Option<&Vec<String>>,
        allowed_tools: Option<&Vec<String>>,
    ) -> Self {
        let helpers = Self::get_helper_commands();
        let (file_search_tx, file_search_rx) = mpsc::channel::<(String, usize)>(10);
        let (result_tx, result_rx) = mpsc::channel::<FileSearchResult>(10);
        let helpers_clone = helpers.clone();
        let file_search_instance = FileSearch::default();
        // Spawn file_search worker from file_search.rs
        tokio::spawn(file_search_worker(
            file_search_rx,
            result_tx,
            helpers_clone,
            file_search_instance,
        ));

        AppState {
            text_area: TextArea::new(),
            text_area_state: TextAreaState::default(),
            cursor_visible: true,
            messages: Vec::new(), // Will be populated after state is created
            scroll: 0,
            scroll_to_bottom: false,
            stay_at_bottom: true,
            content_changed_while_scrolled_up: false,
            helpers: helpers.clone(),
            show_helper_dropdown: false,
            helper_selected: 0,
            filtered_helpers: helpers,
            filtered_files: Vec::new(),
            show_shortcuts: false,
            is_dialog_open: false,
            dialog_command: None,
            dialog_selected: 0,
            loading: false,
            loading_type: LoadingType::Llm,
            spinner_frame: 0,
            sessions: Vec::new(),
            show_sessions_dialog: false,
            session_selected: 0,
            account_info: String::new(),
            pending_bash_message_id: None,
            streaming_tool_results: HashMap::new(),
            streaming_tool_result_id: None,
            completed_tool_calls: std::collections::HashSet::new(),
            show_shell_mode: false,
            active_shell_command: None,
            active_shell_command_output: None,
            shell_mode_input: String::new(),
            waiting_for_shell_input: false,
            is_tool_call_shell_command: false,
            is_pasting: false,
            ondemand_shell_mode: false,
            shell_tool_calls: None,
            dialog_message_id: None,
            file_search: FileSearch::default(),
            secret_manager: SecretManager::new(redact_secrets, privacy_mode),
            latest_version: latest_version.clone(),
            ctrl_c_pressed_once: false,
            ctrl_c_timer: None,
            pasted_long_text: None,
            pasted_placeholder: None,
            file_search_tx: Some(file_search_tx),
            file_search_rx: Some(result_rx),
            is_streaming: false,
            interactive_commands: INTERACTIVE_COMMANDS.iter().map(|s| s.to_string()).collect(),
            auto_approve_manager: AutoApproveManager::new(auto_approve_tools),
            allowed_tools: allowed_tools.cloned(),
            dialog_focused: false, // Default to messages view focused
            latest_tool_call: None,
            retry_attempts: 0,
            max_retry_attempts: 3,
            last_user_message_for_retry: None,
            is_retrying: false,
            show_collapsed_messages: false,
            collapsed_messages_scroll: 0,
            collapsed_messages_selected: 0,
            is_git_repo,
            message_lines_cache: None,
            collapsed_message_lines_cache: None,
            processed_lines_cache: None,
            pending_pastes: Vec::new(),
            mouse_capture_enabled: crate::services::detect_term::is_unsupported_terminal(
                &crate::services::detect_term::detect_terminal().emulator,
            ), // Start with mouse capture enabled only for supported terminals
            loading_manager: LoadingStateManager::new(),
            has_user_messages: false,
            message_tool_calls: None,
            approval_popup: PopupService::new(),
            message_approved_tools: Vec::new(),
            message_rejected_tools: Vec::new(),
            toggle_approved_message: true,
            terminal_size: Size {
                width: 0,
                height: 0,
            },
            session_tool_calls_queue: std::collections::HashMap::new(),
            tool_call_execution_order: Vec::new(),
            last_message_tool_calls: Vec::new(),

            // Profile switcher initialization
            show_profile_switcher: false,
            available_profiles: Vec::new(),
            profile_switcher_selected: 0,
            current_profile_name: "default".to_string(),
            profile_switching_in_progress: false,
            profile_switch_status_message: None,
            rulebook_config: None,

<<<<<<< HEAD
            // Shortcuts popup initialization
            show_shortcuts_popup: false,
            shortcuts_scroll: 0,
=======
            // Rulebook switcher initialization
            show_rulebook_switcher: false,
            available_rulebooks: Vec::new(),
            selected_rulebooks: std::collections::HashSet::new(),
            rulebook_switcher_selected: 0,
            rulebook_search_input: String::new(),
            filtered_rulebooks: Vec::new(),
>>>>>>> e448b299
        }
    }

    pub fn update_session_empty_status(&mut self) {
        // Check if there are any user messages (not just any messages)
        let session_empty = !self.has_user_messages && self.text_area.text().is_empty();
        self.text_area.set_session_empty(session_empty);
    }

    // Convenience methods for accessing input and cursor
    pub fn input(&self) -> &str {
        self.text_area.text()
    }

    pub fn cursor_position(&self) -> usize {
        self.text_area.cursor()
    }

    pub fn set_input(&mut self, input: &str) {
        self.text_area.set_text(input);
    }

    pub fn set_cursor_position(&mut self, pos: usize) {
        self.text_area.set_cursor(pos);
    }

    pub fn insert_char(&mut self, c: char) {
        self.text_area.insert_str(&c.to_string());
    }

    pub fn insert_str(&mut self, s: &str) {
        self.text_area.insert_str(s);
    }

    pub fn clear_input(&mut self) {
        self.text_area.set_text("");
    }

    /// Check if user input should be blocked (during profile switch)
    pub fn is_input_blocked(&self) -> bool {
        self.profile_switching_in_progress
    }

    pub fn run_shell_command(&mut self, command: String, input_tx: &mpsc::Sender<InputEvent>) {
        let (shell_tx, mut shell_rx) = mpsc::channel::<ShellEvent>(100);
        self.messages.push(Message::plain_text("SPACING_MARKER"));
        push_styled_message(
            self,
            &command,
            AdaptiveColors::text(),
            SHELL_PROMPT_PREFIX,
            AdaptiveColors::dark_magenta(),
        );
        self.messages.push(Message::plain_text("SPACING_MARKER"));
        #[cfg(unix)]
        let shell_cmd = match run_pty_command(command.clone(), shell_tx) {
            Ok(cmd) => cmd,
            Err(e) => {
                push_error_message(self, &format!("Failed to run command: {}", e), None);
                return;
            }
        };

        #[cfg(not(unix))]
        let shell_cmd = run_background_shell_command(command.clone(), shell_tx);

        self.active_shell_command = Some(shell_cmd.clone());
        self.active_shell_command_output = Some(String::new());
        let input_tx = input_tx.clone();
        tokio::spawn(async move {
            while let Some(event) = shell_rx.recv().await {
                match event {
                    ShellEvent::Output(line) => {
                        let _ = input_tx.send(InputEvent::ShellOutput(line)).await;
                    }
                    ShellEvent::Error(line) => {
                        let _ = input_tx.send(InputEvent::ShellError(line)).await;
                    }
                    ShellEvent::WaitingForInput => {
                        let _ = input_tx.send(InputEvent::ShellWaitingForInput).await;
                    }
                    ShellEvent::Completed(code) => {
                        let _ = input_tx.send(InputEvent::ShellCompleted(code)).await;
                        break;
                    }
                    ShellEvent::Clear => {
                        let _ = input_tx.send(InputEvent::ShellClear).await;
                    }
                }
            }
        });
    }

    // --- NEW: Poll file_search results and update state ---
    pub fn poll_file_search_results(&mut self) {
        if let Some(rx) = &mut self.file_search_rx {
            while let Ok(result) = rx.try_recv() {
                // Get input text before any mutable operations
                let input_text = self.text_area.text().to_string();

                let filtered_files = result.filtered_files.clone();
                self.filtered_files = filtered_files;
                self.file_search.filtered_files = self.filtered_files.clone();
                self.file_search.is_file_mode = !self.filtered_files.is_empty();
                self.file_search.trigger_char = if !self.filtered_files.is_empty() {
                    Some('@')
                } else {
                    None
                };

                // Update filtered_helpers from async worker
                self.filtered_helpers = result.filtered_helpers;

                // Reset selection index if it's out of bounds
                if !self.filtered_helpers.is_empty()
                    && self.helper_selected >= self.filtered_helpers.len()
                {
                    self.helper_selected = 0;
                }

                // Show dropdown if input is exactly '/' or if filtered_helpers is not empty and input starts with '/'
                let has_at_trigger =
                    find_at_trigger(&result.input, result.cursor_position).is_some();
                self.show_helper_dropdown = (input_text.trim().starts_with('/'))
                    || (!self.filtered_helpers.is_empty() && input_text.starts_with('/'))
                    || (has_at_trigger && !self.waiting_for_shell_input);
            }
        }
    }
}<|MERGE_RESOLUTION|>--- conflicted
+++ resolved
@@ -219,11 +219,9 @@
     pub profile_switch_status_message: Option<String>,
     pub rulebook_config: Option<crate::RulebookConfig>,
 
-<<<<<<< HEAD
     // Shortcuts popup state
     pub show_shortcuts_popup: bool,
     pub shortcuts_scroll: usize,
-=======
     // Rulebook switcher state
     pub show_rulebook_switcher: bool,
     pub available_rulebooks: Vec<ListRuleBook>,
@@ -231,7 +229,6 @@
     pub rulebook_switcher_selected: usize,
     pub rulebook_search_input: String,
     pub filtered_rulebooks: Vec<ListRuleBook>,
->>>>>>> e448b299
 }
 
 #[derive(Debug)]
@@ -316,11 +313,9 @@
     ProfileSwitchFailed(String),
     ProfileSwitcherSelect,
     ProfileSwitcherCancel,
-<<<<<<< HEAD
     // Shortcuts popup events
     ShowShortcuts,
     ShortcutsCancel,
-=======
 
     // Rulebook switcher events
     ShowRulebookSwitcher,
@@ -334,7 +329,6 @@
     RulebookSwitcherDeselectAll, // Ctrl+S to deselect all rulebooks
     RulebookSearchInputChanged(char),
     RulebookSearchBackspace,
->>>>>>> e448b299
 }
 
 #[derive(Debug)]
@@ -520,11 +514,9 @@
             profile_switch_status_message: None,
             rulebook_config: None,
 
-<<<<<<< HEAD
             // Shortcuts popup initialization
             show_shortcuts_popup: false,
             shortcuts_scroll: 0,
-=======
             // Rulebook switcher initialization
             show_rulebook_switcher: false,
             available_rulebooks: Vec::new(),
@@ -532,7 +524,6 @@
             rulebook_switcher_selected: 0,
             rulebook_search_input: String::new(),
             filtered_rulebooks: Vec::new(),
->>>>>>> e448b299
         }
     }
 
