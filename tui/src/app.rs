--- conflicted
+++ resolved
@@ -52,16 +52,13 @@
     pub pending_bash_message_id: Option<Uuid>, // New field to track pending bash message
     pub streaming_tool_results: HashMap<Uuid, String>,
     pub streaming_tool_result_id: Option<Uuid>,
-<<<<<<< HEAD
     pub show_shell_mode: bool,
     pub active_shell_command: Option<ShellCommand>,
     pub active_shell_command_output: Option<String>,
     pub shell_mode_input: String,
     pub waiting_for_shell_input: bool,
     pub is_tool_call_shell_command: bool,
-=======
     pub is_pasting: bool,
->>>>>>> b4a99b0d
 }
 
 #[derive(Debug)]
@@ -100,14 +97,11 @@
     DialogConfirm,
     DialogCancel,
     Tab,
-<<<<<<< HEAD
     ShellOutput(String),
     ShellError(String),
     ShellInputRequest(String),
     ShellCompleted(i32),
-=======
     HandlePaste(String),
->>>>>>> b4a99b0d
 }
 
 #[derive(Debug)]
@@ -189,16 +183,13 @@
             pending_bash_message_id: None, // Initialize new field
             streaming_tool_results: HashMap::new(),
             streaming_tool_result_id: None,
-<<<<<<< HEAD
             show_shell_mode: false,
             active_shell_command: None,
             active_shell_command_output: None,
             shell_mode_input: String::new(),
             waiting_for_shell_input: false,
             is_tool_call_shell_command: false,
-=======
             is_pasting: false,
->>>>>>> b4a99b0d
         }
     }
 
