--- conflicted
+++ resolved
@@ -81,7 +81,6 @@
     pub dialog_message_id: Option<Uuid>,
     pub autocomplete: AutoComplete,
     pub secret_manager: SecretManager,
-<<<<<<< HEAD
     pub latest_version: Option<String>,
     pub ctrl_c_pressed_once: bool,
     pub ctrl_c_timer: Option<std::time::Instant>,
@@ -90,9 +89,7 @@
     // --- NEW: autocomplete channels ---
     pub autocomplete_tx: Option<mpsc::Sender<(String, usize)>>,
     pub autocomplete_rx: Option<mpsc::Receiver<AutoCompleteResult>>,
-=======
     pub is_streaming: bool,
->>>>>>> 412fdde5
 }
 
 #[derive(Debug)]
@@ -217,7 +214,6 @@
             dialog_message_id: None,
             autocomplete: AutoComplete::default(),
             secret_manager: SecretManager::new(redact_secrets, privacy_mode),
-<<<<<<< HEAD
             latest_version: latest_version.clone(),
             ctrl_c_pressed_once: false,
             ctrl_c_timer: None,
@@ -225,9 +221,7 @@
             pasted_placeholder: None,
             autocomplete_tx: Some(autocomplete_tx),
             autocomplete_rx: Some(result_rx),
-=======
             is_streaming: false,
->>>>>>> 412fdde5
         }
     }
     pub fn render_input(&self, area_width: usize) -> (Vec<Line>, bool) {
