mod events;
mod types;

pub use events::{InputEvent, OutputEvent};
pub use types::*;

use crate::services::approval_popup::PopupService;
use crate::services::auto_approve::AutoApproveManager;
use crate::services::detect_term::AdaptiveColors;
use crate::services::file_search::{FileSearch, file_search_worker, find_at_trigger};
use crate::services::helper_block::push_error_message;
use crate::services::helper_block::push_styled_message;
use crate::services::message::Message;
#[cfg(not(unix))]
use crate::services::shell_mode::run_background_shell_command;
#[cfg(unix)]
use crate::services::shell_mode::run_pty_command;
use crate::services::shell_mode::{SHELL_PROMPT_PREFIX, ShellCommand, ShellEvent};
use crate::services::textarea::{TextArea, TextAreaState};
use ratatui::layout::Size;
use ratatui::text::Line;
use stakpak_api::ListRuleBook;
use stakpak_api::models::{
    RecoveryOption as ApiRecoveryOption, RecoveryOptionsResponse as ApiRecoveryOptionsResponse,
};
use stakpak_shared::models::integrations::openai::{AgentModel, ToolCall, ToolCallResult};
use stakpak_shared::secret_manager::SecretManager;
use std::collections::HashMap;
use tokio::sync::mpsc;
use uuid::Uuid;

pub struct AppState {
    // ========== Input & TextArea State ==========
    pub text_area: TextArea,
    pub text_area_state: TextAreaState,
    pub cursor_visible: bool,
    pub helpers: Vec<HelperCommand>,
    pub show_helper_dropdown: bool,
    pub helper_selected: usize,
    pub helper_scroll: usize,
    pub filtered_helpers: Vec<HelperCommand>,
    pub filtered_files: Vec<String>,
    pub file_search: FileSearch,
    pub file_search_tx: Option<mpsc::Sender<(String, usize)>>,
    pub file_search_rx: Option<mpsc::Receiver<FileSearchResult>>,
    pub is_pasting: bool,
    pub pasted_long_text: Option<String>,
    pub pasted_placeholder: Option<String>,
    pub pending_pastes: Vec<(String, String)>,
    pub interactive_commands: Vec<String>,

    // ========== Messages & Scrolling State ==========
    pub messages: Vec<Message>,
    pub scroll: usize,
    pub scroll_to_bottom: bool,
    pub stay_at_bottom: bool,
    pub content_changed_while_scrolled_up: bool,
    pub message_lines_cache: Option<MessageLinesCache>,
    pub collapsed_message_lines_cache: Option<MessageLinesCache>,
    pub processed_lines_cache: Option<(Vec<Message>, usize, Vec<Line<'static>>)>,
    pub show_collapsed_messages: bool,
    pub collapsed_messages_scroll: usize,
    pub collapsed_messages_selected: usize,
    pub has_user_messages: bool,

    // ========== Loading State ==========
    pub loading: bool,
    pub loading_type: LoadingType,
    pub spinner_frame: usize,
    pub loading_manager: LoadingStateManager,

    // ========== Shell Mode State ==========
    pub show_shell_mode: bool,
    pub active_shell_command: Option<ShellCommand>,
    pub active_shell_command_output: Option<String>,
    pub shell_mode_input: String,
    pub waiting_for_shell_input: bool,
    pub is_tool_call_shell_command: bool,
    pub ondemand_shell_mode: bool,
    pub shell_tool_calls: Option<Vec<ToolCallResult>>,

    // ========== Tool Call State ==========
    pub pending_bash_message_id: Option<Uuid>,
    pub streaming_tool_results: HashMap<Uuid, String>,
    pub streaming_tool_result_id: Option<Uuid>,
    pub completed_tool_calls: std::collections::HashSet<Uuid>,
    pub is_streaming: bool,
    pub latest_tool_call: Option<ToolCall>,
    pub retry_attempts: usize,
    pub max_retry_attempts: usize,
    pub last_user_message_for_retry: Option<String>,
    pub is_retrying: bool,

    // ========== Dialog & Approval State ==========
    pub is_dialog_open: bool,
    pub dialog_command: Option<ToolCall>,
    pub dialog_selected: usize,
    pub dialog_message_id: Option<Uuid>,
    pub dialog_focused: bool,
    pub approval_popup: PopupService,
    pub message_tool_calls: Option<Vec<ToolCall>>,
    pub message_approved_tools: Vec<ToolCall>,
    pub message_rejected_tools: Vec<ToolCall>,
    pub toggle_approved_message: bool,
    pub show_shortcuts: bool,

    // ========== Sessions Dialog State ==========
    pub sessions: Vec<SessionInfo>,
    pub show_sessions_dialog: bool,
    pub session_selected: usize,
    pub account_info: String,

    // ========== Session Tool Calls Queue ==========
    pub session_tool_calls_queue: std::collections::HashMap<String, ToolCallStatus>,
    pub tool_call_execution_order: Vec<String>,
    pub last_message_tool_calls: Vec<ToolCall>,

    // ========== Profile Switcher State ==========
    pub show_profile_switcher: bool,
    pub available_profiles: Vec<String>,
    pub profile_switcher_selected: usize,
    pub current_profile_name: String,
    pub profile_switching_in_progress: bool,
    pub profile_switch_status_message: Option<String>,

    // ========== Rulebook Switcher State ==========
    pub show_rulebook_switcher: bool,
    pub available_rulebooks: Vec<ListRuleBook>,
    pub selected_rulebooks: std::collections::HashSet<String>,
    pub rulebook_switcher_selected: usize,
    pub rulebook_search_input: String,
    pub filtered_rulebooks: Vec<ListRuleBook>,
    pub rulebook_config: Option<crate::RulebookConfig>,

    // ========== Command Palette State ==========
    pub show_command_palette: bool,
    pub command_palette_selected: usize,
    pub command_palette_scroll: usize,
    pub command_palette_search: String,

    // ========== Shortcuts Popup State ==========
    pub show_shortcuts_popup: bool,
    pub shortcuts_scroll: usize,

    // ========== Context Popup State ==========
    pub show_context_popup: bool,

    // ========== Usage Tracking State ==========
    pub current_message_usage: stakpak_shared::models::integrations::openai::Usage,
    pub total_session_usage: stakpak_shared::models::integrations::openai::Usage,
    pub context_usage_percent: u64,

    // ========== Recovery Options State ==========
    pub recovery_options: Vec<ApiRecoveryOption>,
    pub show_recovery_options_popup: bool,
    pub recovery_popup_selected: usize,
    pub recovery_response: Option<ApiRecoveryOptionsResponse>,
    /// Checkpoint ID associated with the current recovery options (if any)
    pub recovery_checkpoint_id: Option<Uuid>,
    /// Internal flag used to trigger a one-time scroll to the recovery checkpoint
    pub recovery_scroll_pending: bool,

    // ========== Configuration State ==========
    pub secret_manager: SecretManager,
    pub latest_version: Option<String>,
    pub is_git_repo: bool,
    pub auto_approve_manager: AutoApproveManager,
    pub allowed_tools: Option<Vec<String>>,
    pub model: AgentModel,

    // ========== Misc State ==========
    pub ctrl_c_pressed_once: bool,
    pub ctrl_c_timer: Option<std::time::Instant>,
    pub mouse_capture_enabled: bool,
    pub terminal_size: Size,
}

pub struct AppStateOptions<'a> {
    pub latest_version: Option<String>,
    pub redact_secrets: bool,
    pub privacy_mode: bool,
    pub is_git_repo: bool,
    pub auto_approve_tools: Option<&'a Vec<String>>,
    pub allowed_tools: Option<&'a Vec<String>>,
    pub input_tx: Option<mpsc::Sender<InputEvent>>,
    pub model: AgentModel,
}

impl AppState {
    pub fn get_helper_commands() -> Vec<HelperCommand> {
        // Use unified command system
        crate::services::commands::commands_to_helper_commands()
    }

    /// Initialize file search channels and spawn worker
    fn init_file_search_channels(
        helpers: &[HelperCommand],
    ) -> (
        mpsc::Sender<(String, usize)>,
        mpsc::Receiver<FileSearchResult>,
    ) {
        let (file_search_tx, file_search_rx) = mpsc::channel::<(String, usize)>(10);
        let (result_tx, result_rx) = mpsc::channel::<FileSearchResult>(10);
        let helpers_clone = helpers.to_vec();
        let file_search_instance = FileSearch::default();
        // Spawn file_search worker from file_search.rs
        tokio::spawn(file_search_worker(
            file_search_rx,
            result_tx,
            helpers_clone,
            file_search_instance,
        ));
        (file_search_tx, result_rx)
    }

    pub fn new(options: AppStateOptions) -> Self {
        let AppStateOptions {
            latest_version,
            redact_secrets,
            privacy_mode,
            is_git_repo,
            auto_approve_tools,
            allowed_tools,
            input_tx,
            model,
        } = options;

        let helpers = Self::get_helper_commands();
        let (file_search_tx, result_rx) = Self::init_file_search_channels(&helpers);

        AppState {
            text_area: TextArea::new(),
            text_area_state: TextAreaState::default(),
            cursor_visible: true,
            messages: Vec::new(), // Will be populated after state is created
            scroll: 0,
            scroll_to_bottom: false,
            stay_at_bottom: true,
            content_changed_while_scrolled_up: false,
            helpers: helpers.clone(),
            show_helper_dropdown: false,
            helper_selected: 0,
            helper_scroll: 0,
            filtered_helpers: helpers,
            filtered_files: Vec::new(),
            show_shortcuts: false,
            is_dialog_open: false,
            dialog_command: None,
            dialog_selected: 0,
            loading: false,
            loading_type: LoadingType::Llm,
            spinner_frame: 0,
            sessions: Vec::new(),
            show_sessions_dialog: false,
            session_selected: 0,
            account_info: String::new(),
            pending_bash_message_id: None,
            streaming_tool_results: HashMap::new(),
            streaming_tool_result_id: None,
            completed_tool_calls: std::collections::HashSet::new(),
            show_shell_mode: false,
            active_shell_command: None,
            active_shell_command_output: None,
            shell_mode_input: String::new(),
            waiting_for_shell_input: false,
            is_tool_call_shell_command: false,
            is_pasting: false,
            ondemand_shell_mode: false,
            shell_tool_calls: None,
            dialog_message_id: None,
            file_search: FileSearch::default(),
            secret_manager: SecretManager::new(redact_secrets, privacy_mode),
            latest_version: latest_version.clone(),
            ctrl_c_pressed_once: false,
            ctrl_c_timer: None,
            pasted_long_text: None,
            pasted_placeholder: None,
            file_search_tx: Some(file_search_tx),
            file_search_rx: Some(result_rx),
            is_streaming: false,
            interactive_commands: crate::constants::INTERACTIVE_COMMANDS
                .iter()
                .map(|s| s.to_string())
                .collect(),
            auto_approve_manager: AutoApproveManager::new(auto_approve_tools, input_tx),
            allowed_tools: allowed_tools.cloned(),
            dialog_focused: false, // Default to messages view focused
            latest_tool_call: None,
            retry_attempts: 0,
            max_retry_attempts: 3,
            last_user_message_for_retry: None,
            is_retrying: false,
            show_collapsed_messages: false,
            collapsed_messages_scroll: 0,
            collapsed_messages_selected: 0,
            show_context_popup: false,
            is_git_repo,
            message_lines_cache: None,
            collapsed_message_lines_cache: None,
            processed_lines_cache: None,
            pending_pastes: Vec::new(),
            mouse_capture_enabled: crate::services::detect_term::is_unsupported_terminal(
                &crate::services::detect_term::detect_terminal().emulator,
            ), // Start with mouse capture enabled only for supported terminals
            loading_manager: LoadingStateManager::new(),
            has_user_messages: false,
            message_tool_calls: None,
            approval_popup: PopupService::new(),
            message_approved_tools: Vec::new(),
            message_rejected_tools: Vec::new(),
            toggle_approved_message: true,
            terminal_size: Size {
                width: 0,
                height: 0,
            },
            session_tool_calls_queue: std::collections::HashMap::new(),
            tool_call_execution_order: Vec::new(),
            last_message_tool_calls: Vec::new(),

            // Profile switcher initialization
            show_profile_switcher: false,
            available_profiles: Vec::new(),
            profile_switcher_selected: 0,
            current_profile_name: "default".to_string(),
            profile_switching_in_progress: false,
            profile_switch_status_message: None,
            rulebook_config: None,

            // Shortcuts popup initialization
            show_shortcuts_popup: false,
            shortcuts_scroll: 0,
            // Rulebook switcher initialization
            show_rulebook_switcher: false,
            available_rulebooks: Vec::new(),
            selected_rulebooks: std::collections::HashSet::new(),
            rulebook_switcher_selected: 0,
            rulebook_search_input: String::new(),
            filtered_rulebooks: Vec::new(),
            // Command palette initialization
            show_command_palette: false,
            command_palette_selected: 0,
            command_palette_scroll: 0,
            command_palette_search: String::new(),
            // Usage tracking
            current_message_usage: stakpak_shared::models::integrations::openai::Usage {
                prompt_tokens: 0,
                completion_tokens: 0,
                total_tokens: 0,
                prompt_tokens_details: None,
            },
            total_session_usage: stakpak_shared::models::integrations::openai::Usage {
                prompt_tokens: 0,
                completion_tokens: 0,
                total_tokens: 0,
                prompt_tokens_details: None,
            },
            context_usage_percent: 0,
<<<<<<< HEAD
            // ========== Recovery Options State ==========
            recovery_options: Vec::new(),
            show_recovery_options_popup: false,
            recovery_popup_selected: 0,
            recovery_response: None,
            recovery_checkpoint_id: None,
            recovery_scroll_pending: false,
            model: AgentModel::Smart,
=======
            model,
>>>>>>> ead4a4ae
        }
    }

    pub fn update_session_empty_status(&mut self) {
        // Check if there are any user messages (not just any messages)
        let session_empty = !self.has_user_messages && self.text_area.text().is_empty();
        self.text_area.set_session_empty(session_empty);
    }

    // Convenience methods for accessing input and cursor
    pub fn input(&self) -> &str {
        self.text_area.text()
    }

    pub fn cursor_position(&self) -> usize {
        self.text_area.cursor()
    }

    pub fn set_input(&mut self, input: &str) {
        self.text_area.set_text(input);
    }

    pub fn set_cursor_position(&mut self, pos: usize) {
        self.text_area.set_cursor(pos);
    }

    pub fn insert_char(&mut self, c: char) {
        self.text_area.insert_str(&c.to_string());
    }

    pub fn insert_str(&mut self, s: &str) {
        self.text_area.insert_str(s);
    }

    pub fn clear_input(&mut self) {
        self.text_area.set_text("");
    }

    /// Check if user input should be blocked (during profile switch)
    pub fn is_input_blocked(&self) -> bool {
        self.profile_switching_in_progress
    }

    pub fn run_shell_command(&mut self, command: String, input_tx: &mpsc::Sender<InputEvent>) {
        let (shell_tx, mut shell_rx) = mpsc::channel::<ShellEvent>(100);
        self.messages.push(Message::plain_text("SPACING_MARKER"));
        push_styled_message(
            self,
            &command,
            AdaptiveColors::text(),
            SHELL_PROMPT_PREFIX,
            AdaptiveColors::dark_magenta(),
        );
        self.messages.push(Message::plain_text("SPACING_MARKER"));
        #[cfg(unix)]
        let shell_cmd = match run_pty_command(command.clone(), shell_tx) {
            Ok(cmd) => cmd,
            Err(e) => {
                push_error_message(self, &format!("Failed to run command: {}", e), None);
                return;
            }
        };

        #[cfg(not(unix))]
        let shell_cmd = run_background_shell_command(command.clone(), shell_tx);

        self.active_shell_command = Some(shell_cmd.clone());
        self.active_shell_command_output = Some(String::new());
        let input_tx = input_tx.clone();
        tokio::spawn(async move {
            while let Some(event) = shell_rx.recv().await {
                match event {
                    ShellEvent::Output(line) => {
                        let _ = input_tx.send(InputEvent::ShellOutput(line)).await;
                    }
                    ShellEvent::Error(line) => {
                        let _ = input_tx.send(InputEvent::ShellError(line)).await;
                    }
                    ShellEvent::WaitingForInput => {
                        let _ = input_tx.send(InputEvent::ShellWaitingForInput).await;
                    }
                    ShellEvent::Completed(code) => {
                        let _ = input_tx.send(InputEvent::ShellCompleted(code)).await;
                        break;
                    }
                    ShellEvent::Clear => {
                        let _ = input_tx.send(InputEvent::ShellClear).await;
                    }
                }
            }
        });
    }

    // --- NEW: Poll file_search results and update state ---
    pub fn poll_file_search_results(&mut self) {
        if let Some(rx) = &mut self.file_search_rx {
            while let Ok(result) = rx.try_recv() {
                // Get input text before any mutable operations
                let input_text = self.text_area.text().to_string();

                let filtered_files = result.filtered_files.clone();
                self.filtered_files = filtered_files;
                self.file_search.filtered_files = self.filtered_files.clone();
                self.file_search.is_file_mode = !self.filtered_files.is_empty();
                self.file_search.trigger_char = if !self.filtered_files.is_empty() {
                    Some('@')
                } else {
                    None
                };

                // Update filtered_helpers from async worker
                self.filtered_helpers = result.filtered_helpers;

                // Reset selection index if it's out of bounds
                if !self.filtered_helpers.is_empty()
                    && self.helper_selected >= self.filtered_helpers.len()
                {
                    self.helper_selected = 0;
                }

                // Show dropdown if input is exactly '/' or if filtered_helpers is not empty and input starts with '/'
                let has_at_trigger =
                    find_at_trigger(&result.input, result.cursor_position).is_some();
                self.show_helper_dropdown = (input_text.trim().starts_with('/'))
                    || (!self.filtered_helpers.is_empty() && input_text.starts_with('/'))
                    || (has_at_trigger && !self.waiting_for_shell_input);
            }
        }
    }
}<|MERGE_RESOLUTION|>--- conflicted
+++ resolved
@@ -355,7 +355,6 @@
                 prompt_tokens_details: None,
             },
             context_usage_percent: 0,
-<<<<<<< HEAD
             // ========== Recovery Options State ==========
             recovery_options: Vec::new(),
             show_recovery_options_popup: false,
@@ -363,10 +362,7 @@
             recovery_response: None,
             recovery_checkpoint_id: None,
             recovery_scroll_pending: false,
-            model: AgentModel::Smart,
-=======
             model,
->>>>>>> ead4a4ae
         }
     }
 
