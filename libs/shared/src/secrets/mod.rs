pub mod gitleaks;
use crate::helper::generate_simple_id;
use crate::models::password::Password;
/// Re-export the gitleaks initialization function for external access
pub use gitleaks::initialize_gitleaks_config;
use gitleaks::{DetectedSecret, detect_secrets};
use std::collections::HashMap;
use std::fmt;

/// A result containing both the redacted string and the mapping of redaction keys to original secrets
#[derive(Debug, Clone)]
pub struct RedactionResult {
    /// The input string with secrets replaced by redaction keys
    pub redacted_string: String,
    /// Mapping from redaction key to the original secret value
    pub redaction_map: HashMap<String, String>,
}

impl RedactionResult {
    pub fn new(redacted_string: String, redaction_map: HashMap<String, String>) -> Self {
        Self {
            redacted_string,
            redaction_map,
        }
    }
}

impl fmt::Display for RedactionResult {
    fn fmt(&self, f: &mut fmt::Formatter<'_>) -> fmt::Result {
        write!(f, "{}", self.redacted_string)
    }
}

/// Redacts secrets from the input string and returns both the redacted string and redaction mapping
///
/// When privacy_mode is enabled, also detects and redacts private data like IP addresses and AWS account IDs
pub fn redact_secrets(
    content: &str,
    path: Option<&str>,
    old_redaction_map: &HashMap<String, String>,
    privacy_mode: bool,
) -> RedactionResult {
    // Skip redaction if content already contains redacted secrets (avoid double redaction)
    if content.contains("[REDACTED_SECRET:") {
        return RedactionResult::new(content.to_string(), HashMap::new());
    }

    let mut secrets = detect_secrets(content, path, privacy_mode);

    let mut redaction_map = old_redaction_map.clone();
    let mut reverse_redaction_map: HashMap<String, String> = old_redaction_map
        .clone()
        .into_iter()
        .map(|(k, v)| (v, k))
        .collect();

    for (original_secret, redaction_key) in &reverse_redaction_map {
        // Extract rule_id from redaction_key format: [REDACTED_SECRET:rule_id:id]
        let key_parts = redaction_key.split(':').collect::<Vec<&str>>();
        if key_parts.len() == 3 {
            let rule_id = key_parts[1].to_string();
            if let Some(start) = content.find(original_secret) {
                let end = start + original_secret.len();
                secrets.push(DetectedSecret {
                    rule_id,
                    value: original_secret.clone(),
                    start_pos: start,
                    end_pos: end,
                });
            }
        }
    }

    if secrets.is_empty() {
        return RedactionResult::new(content.to_string(), HashMap::new());
    }

    let mut redacted_string = content.to_string();

    // Deduplicate overlapping secrets - keep the longest one
    let mut deduplicated_secrets: Vec<DetectedSecret> = Vec::new();
    let mut sorted_by_start = secrets;
    sorted_by_start.sort_by(|a, b| a.start_pos.cmp(&b.start_pos));

    for secret in sorted_by_start {
        let mut should_add = true;
        let mut to_remove = Vec::new();

        for (i, existing) in deduplicated_secrets.iter().enumerate() {
            // Check if secrets overlap
            let overlaps =
                secret.start_pos < existing.end_pos && secret.end_pos > existing.start_pos;

            if overlaps {
                // Keep the longer secret (more specific)
                if secret.value.len() > existing.value.len() {
                    to_remove.push(i);
                } else {
                    should_add = false;
                    break;
                }
            }
        }

        // Remove secrets that should be replaced by this longer one
        for &i in to_remove.iter().rev() {
            deduplicated_secrets.remove(i);
        }

        if should_add {
            deduplicated_secrets.push(secret);
        }
    }

    // Sort by position in reverse order to avoid index shifting issues
    deduplicated_secrets.sort_by(|a, b| b.start_pos.cmp(&a.start_pos));

    for secret in deduplicated_secrets {
        // Validate character boundaries before replacement
        if !content.is_char_boundary(secret.start_pos) || !content.is_char_boundary(secret.end_pos)
        {
            continue;
        }

        // Validate positions are within bounds
        if secret.start_pos >= redacted_string.len() || secret.end_pos > redacted_string.len() {
            continue;
        }

        // make sure same secrets have the same redaction key within the same file
        // without making the hash content dependent (content addressable)
        let redaction_key = if let Some(existing_key) = reverse_redaction_map.get(&secret.value) {
            existing_key.clone()
        } else {
            let key = generate_redaction_key(&secret.rule_id);
            // Store the mapping (only once per unique secret value)
            redaction_map.insert(key.clone(), secret.value.clone());
            reverse_redaction_map.insert(secret.value, key.clone());
            key
        };

        // Replace the secret in the string
        redacted_string.replace_range(secret.start_pos..secret.end_pos, &redaction_key);
    }

    RedactionResult::new(redacted_string, redaction_map)
}

/// Restores secrets in a redacted string using the provided redaction map
pub fn restore_secrets(redacted_string: &str, redaction_map: &HashMap<String, String>) -> String {
    let mut restored = redacted_string.to_string();

    for (redaction_key, original_value) in redaction_map {
        restored = restored.replace(redaction_key, original_value);
    }

    restored
}

/// Redacts a specific password value without running secret detection
pub fn redact_password(
    password: &Password,
    old_redaction_map: &HashMap<String, String>,
) -> RedactionResult {
    let password_str = password.expose_secret();

<<<<<<< HEAD
=======
    // Skip redaction if content already contains redacted secrets (avoid double redaction)
    if content.contains("[REDACTED_SECRET:") {
        return RedactionResult::new(content.to_string(), HashMap::new());
    }

    let mut redacted_string = content.to_string();
>>>>>>> 7e54839f
    let mut redaction_map = old_redaction_map.clone();
    let reverse_redaction_map: HashMap<String, String> = old_redaction_map
        .clone()
        .into_iter()
        .map(|(k, v)| (v, k))
        .collect();

    // Check if we already have a redaction key for this password
    let redaction_key = if let Some(existing_key) = reverse_redaction_map.get(password_str) {
        existing_key.clone()
    } else {
        let key = generate_redaction_key("password");
        // Store the mapping
        redaction_map.insert(key.clone(), password_str.to_string());
        key
    };

    RedactionResult::new(redaction_key, redaction_map)
}

/// Generates a random redaction key
fn generate_redaction_key(rule_id: &str) -> String {
    let id = generate_simple_id(6);
    format!("[REDACTED_SECRET:{rule_id}:{id}]")
}

#[cfg(test)]
mod tests {
    use regex::Regex;

    use crate::secrets::gitleaks::{
        GITLEAKS_CONFIG, calculate_entropy, contains_any_keyword, create_simple_api_key_regex,
        is_allowed_by_rule_allowlist, should_allow_match,
    };

    use super::*;

    #[test]
    fn test_redaction_key_generation() {
        let key1 = generate_redaction_key("test");
        let key2 = generate_redaction_key("my-rule");

        // Keys should be different
        assert_ne!(key1, key2);

        // Keys should follow the expected format
        assert!(key1.starts_with("[REDACTED_SECRET:test:"));
        assert!(key1.ends_with("]"));
        assert!(key2.starts_with("[REDACTED_SECRET:my-rule:"));
        assert!(key2.ends_with("]"));
    }

    #[test]
    fn test_empty_input() {
        let result = redact_secrets("", None, &HashMap::new(), false);
        assert_eq!(result.redacted_string, "");
        assert!(result.redaction_map.is_empty());
    }

    #[test]
    fn test_restore_secrets() {
        let mut redaction_map = HashMap::new();
        redaction_map.insert("[REDACTED_abc123]".to_string(), "secret123".to_string());
        redaction_map.insert("[REDACTED_def456]".to_string(), "api_key_xyz".to_string());

        let redacted = "Password is [REDACTED_abc123] and key is [REDACTED_def456]";
        let restored = restore_secrets(redacted, &redaction_map);

        assert_eq!(restored, "Password is secret123 and key is api_key_xyz");
    }

    #[test]
    fn test_redaction_result_display() {
        let mut redaction_map = HashMap::new();
        redaction_map.insert("[REDACTED_test]".to_string(), "secret".to_string());

        let result = RedactionResult::new("Hello [REDACTED_test]".to_string(), redaction_map);
        assert_eq!(format!("{}", result), "Hello [REDACTED_test]");
    }

    #[test]
    fn test_redact_secrets_with_api_key() {
        // Use a pattern that matches the generic-api-key rule
        let input = "export API_KEY=abc123def456ghi789jkl012mno345pqr678";
        let result = redact_secrets(input, None, &HashMap::new(), false);

        // Should detect the API key and redact it
        assert!(!result.redaction_map.is_empty());
        assert!(result.redacted_string.contains("[REDACTED_"));
        println!("Input: {}", input);
        println!("Redacted: {}", result.redacted_string);
        println!("Mapping: {:?}", result.redaction_map);
    }

    #[test]
    fn test_redact_secrets_with_aws_key() {
        let input = "AWS_ACCESS_KEY_ID=AKIAIOSFODNN7EX23PLE";
        let result = redact_secrets(input, None, &HashMap::new(), false);

        // Should detect the AWS access key
        assert!(!result.redaction_map.is_empty());
        println!("Input: {}", input);
        println!("Redacted: {}", result.redacted_string);
        println!("Mapping: {:?}", result.redaction_map);
    }

    #[test]
    fn test_redaction_identical_secrets() {
        let input = r#"
        export AWS_ACCESS_KEY_ID=AKIAIOSFODNN7EX23PLE
        export AWS_ACCESS_KEY_ID_2=AKIAIOSFODNN7EX23PLE
        "#;
        let result = redact_secrets(input, None, &HashMap::new(), false);

        assert_eq!(result.redaction_map.len(), 1);
    }

    #[test]
    fn test_redaction_identical_secrets_different_contexts() {
        let input_1 = r#"
        export AWS_ACCESS_KEY_ID=AKIAIOSFODNN7EX23PLE
        "#;
        let input_2 = r#"
        export SOME_OTHER_SECRET=AKIAIOSFODNN7EX23PLE
        "#;
        let result_1 = redact_secrets(input_1, None, &HashMap::new(), false);
        let result_2 = redact_secrets(input_2, None, &result_1.redaction_map, false);

        assert_eq!(result_1.redaction_map, result_2.redaction_map);
    }

    #[test]
    fn test_redact_secrets_with_github_token() {
        let input = "GITHUB_TOKEN=ghp_1234567890abcdef1234567890abcdef12345678";
        let result = redact_secrets(input, None, &HashMap::new(), false);

        // Should detect the GitHub PAT
        assert!(!result.redaction_map.is_empty());
        println!("Input: {}", input);
        println!("Redacted: {}", result.redacted_string);
        println!("Mapping: {:?}", result.redaction_map);
    }

    #[test]
    fn test_no_secrets() {
        let input = "This is just a normal string with no secrets";
        let result = redact_secrets(input, None, &HashMap::new(), false);

        // Should not detect any secrets
        assert_eq!(result.redaction_map.len(), 0);
        assert_eq!(result.redacted_string, input);
    }

    #[test]
    fn test_debug_generic_api_key() {
        let config = &*GITLEAKS_CONFIG;

        // Find the generic-api-key rule
        let generic_rule = config.rules.iter().find(|r| r.id == "generic-api-key");
        if let Some(rule) = generic_rule {
            println!("Generic API Key Rule:");
            println!("  Regex: {:?}", rule.regex);
            println!("  Entropy: {:?}", rule.entropy);
            println!("  Keywords: {:?}", rule.keywords);

            // Test the regex directly first
            if let Some(regex_pattern) = &rule.regex {
                if let Ok(regex) = Regex::new(regex_pattern) {
                    let test_input = "API_KEY=abc123def456ghi789jkl012mno345pqr678";
                    println!("\nTesting regex directly:");
                    println!("  Input: {}", test_input);

                    for mat in regex.find_iter(test_input) {
                        println!("  Raw match: '{}'", mat.as_str());
                        println!("  Match position: {}-{}", mat.start(), mat.end());

                        // Check captures
                        if let Some(captures) = regex.captures(mat.as_str()) {
                            for (i, cap) in captures.iter().enumerate() {
                                if let Some(cap) = cap {
                                    println!("  Capture {}: '{}'", i, cap.as_str());
                                    if i == 1 {
                                        let entropy = calculate_entropy(cap.as_str());
                                        println!("  Entropy of capture 1: {:.2}", entropy);
                                    }
                                }
                            }
                        }
                    }
                }
            } else {
                println!("  No regex pattern (path-based rule)");
            }

            // Test various input patterns
            let test_inputs = vec![
                "API_KEY=abc123def456ghi789jkl012mno345pqr678",
                "api_key=RaNd0mH1ghEnTr0pyV4luE567890abcdef",
                "access_key=Kx9mP2nQ8rT4vW7yZ3cF6hJ1lN5sA0bD8eF2gH5jK",
                "secret_token=1234567890abcdef1234567890abcdef",
                "password=9k2L8pMvB3nQ7rX1ZdF5GhJwY4AsPo6C",
            ];

            for input in test_inputs {
                println!("\nTesting input: {}", input);
                let result = redact_secrets(input, None, &HashMap::new(), false);
                println!("  Detected secrets: {}", result.redaction_map.len());
                if !result.redaction_map.is_empty() {
                    println!("  Redacted: {}", result.redacted_string);
                }
            }
        } else {
            println!("Generic API key rule not found!");
        }
    }

    #[test]
    fn test_simple_regex_match() {
        // Test a very simple case that should definitely match
        let input = "key=abcdefghijklmnop";
        println!("Testing simple input: {}", input);

        let config = &*GITLEAKS_CONFIG;
        let generic_rule = config
            .rules
            .iter()
            .find(|r| r.id == "generic-api-key")
            .unwrap();

        if let Some(regex_pattern) = &generic_rule.regex {
            if let Ok(regex) = Regex::new(regex_pattern) {
                println!("Regex pattern: {}", regex_pattern);

                if regex.is_match(input) {
                    println!("✓ Regex MATCHES the input!");

                    for mat in regex.find_iter(input) {
                        println!("Match found: '{}'", mat.as_str());

                        if let Some(captures) = regex.captures(mat.as_str()) {
                            println!("Full capture groups:");
                            for (i, cap) in captures.iter().enumerate() {
                                if let Some(cap) = cap {
                                    println!("  Group {}: '{}'", i, cap.as_str());
                                    if i == 1 {
                                        let entropy = calculate_entropy(cap.as_str());
                                        println!("  Entropy: {:.2} (threshold: 3.5)", entropy);
                                    }
                                }
                            }
                        }
                    }
                } else {
                    println!("✗ Regex does NOT match the input");
                }
            }
        } else {
            println!("Rule has no regex pattern (path-based rule)");
        }

        // Also test the full redact_secrets function
        let result = redact_secrets(input, None, &HashMap::new(), false);
        println!(
            "Full function result: {} secrets detected",
            result.redaction_map.len()
        );
    }

    #[test]
    fn test_regex_breakdown() {
        let config = &*GITLEAKS_CONFIG;
        let generic_rule = config
            .rules
            .iter()
            .find(|r| r.id == "generic-api-key")
            .unwrap();

        if let Some(regex_pattern) = &generic_rule.regex {
            println!("Full regex: {}", regex_pattern);

            // Let's break down the regex and test each part
            let test_inputs = vec![
                "key=abcdefghijklmnop",
                "api_key=abcdefghijklmnop",
                "secret=abcdefghijklmnop",
                "token=abcdefghijklmnop",
                "password=abcdefghijklmnop",
                "access_key=abcdefghijklmnop",
            ];

            for input in test_inputs {
                println!("\nTesting: '{}'", input);

                // Test if the regex matches at all
                if let Ok(regex) = Regex::new(regex_pattern) {
                    let matches: Vec<_> = regex.find_iter(input).collect();
                    println!("  Matches found: {}", matches.len());

                    for (i, mat) in matches.iter().enumerate() {
                        println!("  Match {}: '{}'", i, mat.as_str());

                        // Test captures
                        if let Some(captures) = regex.captures(mat.as_str()) {
                            for (j, cap) in captures.iter().enumerate() {
                                if let Some(cap) = cap {
                                    println!("    Capture {}: '{}'", j, cap.as_str());
                                    if j == 1 {
                                        let entropy = calculate_entropy(cap.as_str());
                                        println!("    Entropy: {:.2} (threshold: 3.5)", entropy);
                                        if entropy >= 3.5 {
                                            println!("    ✓ Entropy check PASSED");
                                        } else {
                                            println!("    ✗ Entropy check FAILED");
                                        }
                                    }
                                }
                            }
                        }
                    }
                }
            }
        } else {
            println!("Rule has no regex pattern (path-based rule)");
        }

        // Also test with a known working pattern from AWS
        println!("\nTesting AWS pattern that we know works:");
        let aws_input = "AWS_ACCESS_KEY_ID=AKIAIOSFODNN7EXAMPLE";
        println!("Input: {}", aws_input);

        let aws_rule = config
            .rules
            .iter()
            .find(|r| r.id == "aws-access-token")
            .unwrap();
        if let Some(aws_regex_pattern) = &aws_rule.regex {
            if let Ok(regex) = Regex::new(aws_regex_pattern) {
                for mat in regex.find_iter(aws_input) {
                    println!("AWS Match: '{}'", mat.as_str());
                    if let Some(captures) = regex.captures(mat.as_str()) {
                        for (i, cap) in captures.iter().enumerate() {
                            if let Some(cap) = cap {
                                println!("  AWS Capture {}: '{}'", i, cap.as_str());
                            }
                        }
                    }
                }
            }
        } else {
            println!("AWS rule has no regex pattern");
        }
    }

    #[test]
    fn test_working_api_key_patterns() {
        let config = &*GITLEAKS_CONFIG;
        let generic_rule = config
            .rules
            .iter()
            .find(|r| r.id == "generic-api-key")
            .unwrap();

        // Get the compiled regex
        let regex = generic_rule
            .compiled_regex
            .as_ref()
            .expect("Regex should be compiled");

        // Create test patterns that should match the regex structure
        let test_inputs = vec![
            // Pattern: prefix + keyword + separator + value + terminator
            "myapp_api_key = \"abc123def456ghi789jklmnop\"",
            "export SECRET_TOKEN=Kx9mP2nQ8rT4vW7yZ3cF6hJ1lN5sA0bD8eF",
            "app.auth.password: 9k2L8pMvB3nQ7rX1ZdF5GhJwY4AsPo6C8mN",
            "config.access_key=\"RaNd0mH1ghEnTr0pyV4luE567890abcdef\";",
            "DB_CREDENTIALS=xy9mP2nQ8rT4vW7yZ3cF6hJ1lN5sAdefghij",
        ];

        for input in test_inputs {
            println!("\nTesting: '{}'", input);

            let matches: Vec<_> = regex.find_iter(input).collect();
            println!("  Matches found: {}", matches.len());

            for (i, mat) in matches.iter().enumerate() {
                println!("  Match {}: '{}'", i, mat.as_str());

                if let Some(captures) = regex.captures(mat.as_str()) {
                    for (j, cap) in captures.iter().enumerate() {
                        if let Some(cap) = cap {
                            println!("    Capture {}: '{}'", j, cap.as_str());
                            if j == 1 {
                                let entropy = calculate_entropy(cap.as_str());
                                println!("    Entropy: {:.2} (threshold: 3.5)", entropy);

                                // Also check if it would be allowed by allowlists
                                let allowed = should_allow_match(
                                    input,
                                    None,
                                    mat.as_str(),
                                    mat.start(),
                                    mat.end(),
                                    generic_rule,
                                    &config.allowlist,
                                );
                                println!("    Allowed by allowlist: {}", allowed);
                            }
                        }
                    }
                }
            }

            // Test the full redact_secrets function
            let result = redact_secrets(input, None, &HashMap::new(), false);
            println!(
                "  Full function detected: {} secrets",
                result.redaction_map.len()
            );
            if !result.redaction_map.is_empty() {
                println!("  Redacted result: {}", result.redacted_string);
            }
        }
    }

    #[test]
    fn test_regex_components() {
        // Test individual components of the generic API key regex
        let test_input = "export API_KEY=Kx9mP2nQ8rT4vW7yZ3cF6hJ1lN5sA0bD8eF";
        println!("Testing input: {}", test_input);

        // Test simpler regex patterns step by step
        let test_patterns = vec![
            (r"API_KEY", "Simple keyword match"),
            (r"(?i)api_key", "Case insensitive keyword"),
            (r"(?i).*key.*", "Any text with 'key'"),
            (r"(?i).*key\s*=", "Key with equals"),
            (r"(?i).*key\s*=\s*\w+", "Key with value"),
            (
                r"(?i)[\w.-]*(?:key).*?=.*?(\w{10,})",
                "Complex pattern with capture",
            ),
        ];

        for (pattern, description) in test_patterns {
            println!("\nTesting pattern: {} ({})", pattern, description);

            match Regex::new(pattern) {
                Ok(regex) => {
                    if regex.is_match(test_input) {
                        println!("  ✓ MATCHES");
                        for mat in regex.find_iter(test_input) {
                            println!("    Full match: '{}'", mat.as_str());
                        }
                        if let Some(captures) = regex.captures(test_input) {
                            for (i, cap) in captures.iter().enumerate() {
                                if let Some(cap) = cap {
                                    println!("    Capture {}: '{}'", i, cap.as_str());
                                }
                            }
                        }
                    } else {
                        println!("  ✗ NO MATCH");
                    }
                }
                Err(e) => println!("  Error: {}", e),
            }
        }

        // Test if there's an issue with the actual gitleaks regex compilation
        let config = &*GITLEAKS_CONFIG;
        let generic_rule = config
            .rules
            .iter()
            .find(|r| r.id == "generic-api-key")
            .unwrap();

        println!("\nTesting actual gitleaks regex:");
        if let Some(regex_pattern) = &generic_rule.regex {
            match Regex::new(regex_pattern) {
                Ok(regex) => {
                    println!("  ✓ Regex compiles successfully");
                    println!("  Testing against: {}", test_input);
                    if regex.is_match(test_input) {
                        println!("  ✓ MATCHES");
                    } else {
                        println!("  ✗ NO MATCH");
                    }
                }
                Err(e) => println!("  ✗ Regex compilation error: {}", e),
            }
        } else {
            println!("  Rule has no regex pattern (path-based rule)");
        }
    }

    #[test]
    fn test_comprehensive_secrets_redaction() {
        let input = r#"
# Configuration file with various secrets
export AWS_ACCESS_KEY_ID=AKIAIOSFODNN7REALKEY
export GITHUB_TOKEN=ghp_1234567890abcdef1234567890abcdef12345678
export API_KEY=abc123def456ghi789jklmnop
export SECRET_TOKEN=Kx9mP2nQ8rT4vW7yZ3cF6hJ1lN5sA0bD8eF
export PASSWORD=supersecretpassword123456

# Some normal configuration
export DEBUG=true
export PORT=3000
"#;

        println!("Original input:\n{}", input);

        let result = redact_secrets(input, None, &HashMap::new(), false);

        println!("Redacted output:\n{}", result.redacted_string);
        println!("\nDetected {} secrets:", result.redaction_map.len());
        for (key, value) in &result.redaction_map {
            println!("  {} -> {}", key, value);
        }

        // Should detect at least 5 secrets: AWS key, GitHub token, API key, secret token, password
        assert!(
            result.redaction_map.len() >= 5,
            "Should detect at least 5 secrets, found: {}",
            result.redaction_map.len()
        );

        // Verify specific secrets are redacted
        assert!(!result.redacted_string.contains("AKIAIOSFODNN7REALKEY"));
        assert!(
            !result
                .redacted_string
                .contains("ghp_1234567890abcdef1234567890abcdef12345678")
        );
        assert!(!result.redacted_string.contains("abc123def456ghi789jklmnop"));

        // Verify normal config is preserved
        assert!(result.redacted_string.contains("DEBUG=true"));
        assert!(result.redacted_string.contains("PORT=3000"));
    }

    // Helper function for keyword validation tests
    fn count_rules_that_would_process(input: &str) -> Vec<String> {
        let config = &*GITLEAKS_CONFIG;
        let mut rules = Vec::new();

        for rule in &config.rules {
            if rule.keywords.is_empty() || contains_any_keyword(input, &rule.keywords) {
                rules.push(rule.id.clone());
            }
        }

        rules
    }

    #[test]
    fn test_keyword_filtering() {
        println!("=== TESTING KEYWORD FILTERING ===");

        let config = &*GITLEAKS_CONFIG;

        // Find a rule that has keywords (like generic-api-key)
        let generic_rule = config
            .rules
            .iter()
            .find(|r| r.id == "generic-api-key")
            .unwrap();
        println!("Generic API Key rule keywords: {:?}", generic_rule.keywords);

        // Test 1: Input with keywords should be processed
        let input_with_keywords = "export API_KEY=abc123def456ghi789jklmnop";
        let result1 = redact_secrets(input_with_keywords, None, &HashMap::new(), false);
        println!("\nTest 1 - Input WITH keywords:");
        println!("  Input: {}", input_with_keywords);
        println!(
            "  Keywords present: {}",
            contains_any_keyword(input_with_keywords, &generic_rule.keywords)
        );
        println!("  Secrets detected: {}", result1.redaction_map.len());

        // Test 2: Input without any keywords should NOT be processed for that rule
        let input_without_keywords = "export DATABASE_URL=postgresql://user:pass@localhost/db";
        let result2 = redact_secrets(input_without_keywords, None, &HashMap::new(), false);
        println!("\nTest 2 - Input WITHOUT generic-api-key keywords:");
        println!("  Input: {}", input_without_keywords);
        println!(
            "  Keywords present: {}",
            contains_any_keyword(input_without_keywords, &generic_rule.keywords)
        );
        println!("  Secrets detected: {}", result2.redaction_map.len());

        // Test 3: Input with different rule's keywords (AWS)
        let aws_rule = config
            .rules
            .iter()
            .find(|r| r.id == "aws-access-token")
            .unwrap();
        let aws_input = "AWS_ACCESS_KEY_ID=AKIAIOSFODNN7EXAMPLE";
        let result3 = redact_secrets(aws_input, None, &HashMap::new(), false);
        println!("\nTest 3 - AWS input:");
        println!("  Input: {}", aws_input);
        println!("  AWS rule keywords: {:?}", aws_rule.keywords);
        println!(
            "  Keywords present: {}",
            contains_any_keyword(aws_input, &aws_rule.keywords)
        );
        println!("  Secrets detected: {}", result3.redaction_map.len());

        // Validate that keyword filtering is working
        assert!(
            contains_any_keyword(input_with_keywords, &generic_rule.keywords),
            "API_KEY input should contain generic-api-key keywords"
        );
        assert!(
            !contains_any_keyword(input_without_keywords, &generic_rule.keywords),
            "DATABASE_URL input should NOT contain generic-api-key keywords"
        );
        assert!(
            contains_any_keyword(aws_input, &aws_rule.keywords),
            "AWS input should contain AWS rule keywords"
        );
    }

    #[test]
    fn test_keyword_optimization_performance() {
        println!("=== TESTING KEYWORD OPTIMIZATION PERFORMANCE ===");

        let config = &*GITLEAKS_CONFIG;

        // Test case 1: Input with NO keywords for any rule should be very fast
        let no_keywords_input = "export DATABASE_CONNECTION=some_long_connection_string_that_has_no_common_secret_keywords";
        println!("Testing input with no secret keywords:");
        println!("  Input: {}", no_keywords_input);

        let mut keyword_matches = 0;
        for rule in &config.rules {
            if contains_any_keyword(no_keywords_input, &rule.keywords) {
                keyword_matches += 1;
                println!("  Rule '{}' keywords match: {:?}", rule.id, rule.keywords);
            }
        }
        println!(
            "  Rules with matching keywords: {} out of {}",
            keyword_matches,
            config.rules.len()
        );

        let result = redact_secrets(no_keywords_input, None, &HashMap::new(), false);
        println!("  Secrets detected: {}", result.redaction_map.len());

        // Test case 2: Input with specific keywords should only process relevant rules
        let specific_keywords_input = "export GITHUB_TOKEN=ghp_1234567890abcdef";
        println!("\nTesting input with specific keywords (github):");
        println!("  Input: {}", specific_keywords_input);

        let mut matching_rules = Vec::new();
        for rule in &config.rules {
            if contains_any_keyword(specific_keywords_input, &rule.keywords) {
                matching_rules.push(&rule.id);
            }
        }
        println!("  Rules that would be processed: {:?}", matching_rules);

        let result = redact_secrets(specific_keywords_input, None, &HashMap::new(), false);
        println!("  Secrets detected: {}", result.redaction_map.len());

        // Test case 3: Verify that rules without keywords are always processed
        let rules_without_keywords: Vec<_> = config
            .rules
            .iter()
            .filter(|rule| rule.keywords.is_empty())
            .collect();
        println!(
            "\nRules without keywords (always processed): {}",
            rules_without_keywords.len()
        );
        for rule in &rules_without_keywords {
            println!("  - {}", rule.id);
        }

        // Assertions
        assert!(
            keyword_matches < config.rules.len(),
            "Input with no keywords should not match all rules"
        );
        assert!(
            !matching_rules.is_empty(),
            "GitHub token input should match some rules"
        );
        assert!(
            matching_rules.contains(&&"github-pat".to_string())
                || matching_rules
                    .iter()
                    .any(|rule_id| rule_id.contains("github")),
            "GitHub token should match GitHub-related rules"
        );
    }

    #[test]
    fn test_keyword_filtering_efficiency() {
        println!("=== KEYWORD FILTERING EFFICIENCY TEST ===");

        let config = &*GITLEAKS_CONFIG;
        println!("Total rules in config: {}", config.rules.len());

        // Test with input that has NO matching keywords
        let non_secret_input = "export DATABASE_URL=localhost PORT=3000 DEBUG=true TIMEOUT=30";
        println!("\nTesting non-secret input: {}", non_secret_input);

        let mut rules_skipped = 0;
        let mut rules_processed = 0;

        for rule in &config.rules {
            if rule.keywords.is_empty() || contains_any_keyword(non_secret_input, &rule.keywords) {
                rules_processed += 1;
            } else {
                rules_skipped += 1;
            }
        }

        println!(
            "  Rules skipped due to keyword filtering: {}",
            rules_skipped
        );
        println!("  Rules that would be processed: {}", rules_processed);
        println!(
            "  Efficiency gain: {:.1}% of rules skipped",
            (rules_skipped as f64 / config.rules.len() as f64) * 100.0
        );

        // Verify no secrets are detected
        let result = redact_secrets(non_secret_input, None, &HashMap::new(), false);
        println!("  Secrets detected: {}", result.redaction_map.len());

        // Now test with input that has relevant keywords
        let secret_input =
            "export API_KEY=abc123def456ghi789jklmnop SECRET_TOKEN=xyz789uvw012rst345def678";
        println!("\nTesting input WITH secret keywords:");
        println!("  Input: {}", secret_input);

        let mut rules_with_keywords = 0;
        for rule in &config.rules {
            if contains_any_keyword(secret_input, &rule.keywords) {
                rules_with_keywords += 1;
            }
        }

        println!("  Rules that match keywords: {}", rules_with_keywords);

        let result = redact_secrets(secret_input, None, &HashMap::new(), false);
        println!("  Secrets detected: {}", result.redaction_map.len());

        // Assertions
        assert!(
            rules_skipped > 0,
            "Should skip at least some rules for non-secret input"
        );
        assert!(
            rules_with_keywords > 0,
            "Should find matching rules for secret input"
        );
        assert!(
            !result.redaction_map.is_empty(),
            "Should detect at least one secret"
        );
    }

    #[test]
    fn test_keyword_validation_summary() {
        println!("=== KEYWORD VALIDATION SUMMARY ===");

        let config = &*GITLEAKS_CONFIG;
        let total_rules = config.rules.len();
        println!("Total rules in gitleaks config: {}", total_rules);

        // Test no keywords - should skip most rules
        let no_keyword_input = "export DATABASE_URL=localhost PORT=3000";
        println!("\n--- No keywords - should skip all rules ---");
        println!("Input: {}", no_keyword_input);

        let no_keyword_rules = count_rules_that_would_process(no_keyword_input);
        println!(
            "Rules that would be processed: {} out of {}",
            no_keyword_rules.len(),
            total_rules
        );
        println!("  Rules: {:?}", no_keyword_rules);

        let no_keyword_secrets = detect_secrets(no_keyword_input, None, false);
        println!(
            "Secrets detected: {} (expected: 0)",
            no_keyword_secrets.len()
        );
        assert_eq!(no_keyword_secrets.len(), 0, "Should not detect any secrets");
        println!("✅ Test passed");

        // Test API keyword - should process generic-api-key rule
        let api_input = "export API_KEY=abc123def456ghi789jklmnop";
        println!("\n--- API keyword - should process generic-api-key rule ---");
        println!("Input: {}", api_input);

        let api_rules = count_rules_that_would_process(api_input);
        println!(
            "Rules that would be processed: {} out of {}",
            api_rules.len(),
            total_rules
        );
        println!("  Rules: {:?}", api_rules);

        let api_secrets = detect_secrets(api_input, None, false);
        println!("Secrets detected: {} (expected: 1)", api_secrets.len());
        assert!(!api_secrets.is_empty(), "Should detect at least 1 secrets");
        println!("✅ Test passed");

        // Test AWS keyword - should process aws-access-token rule
        // Use a realistic AWS key that matches the pattern [A-Z2-7]{16}
        let aws_input = "AWS_ACCESS_KEY_ID=AKIAIOSFODNN7REALKEY";
        println!("\n--- AWS keyword - should process aws-access-token rule ---");
        println!("Input: {}", aws_input);

        let aws_rules = count_rules_that_would_process(aws_input);
        println!(
            "Rules that would be processed: {} out of {}",
            aws_rules.len(),
            total_rules
        );
        println!("  Rules: {:?}", aws_rules);

        let aws_secrets = detect_secrets(aws_input, None, false);
        println!("Secrets detected: {} (expected: 1)", aws_secrets.len());

        // Should detect AWS key
        assert!(!aws_secrets.is_empty(), "Should detect at least 1 secrets");
        println!("✅ Test passed");
    }

    #[test]
    fn test_debug_missing_secrets() {
        println!("=== DEBUGGING MISSING SECRETS ===");

        let test_cases = vec![
            "SECRET_TOKEN=Kx9mP2nQ8rT4vW7yZ3cF6hJ1lN5sA0bD8eF",
            "PASSWORD=supersecretpassword123456",
        ];

        for input in test_cases {
            println!("\nTesting: {}", input);

            // Check entropy first
            let parts: Vec<&str> = input.split('=').collect();
            if parts.len() == 2 {
                let secret_value = parts[1];
                let entropy = calculate_entropy(secret_value);
                println!("  Secret value: '{}'", secret_value);
                println!("  Entropy: {:.2} (threshold: 3.5)", entropy);

                if entropy >= 3.5 {
                    println!("  ✓ Entropy check PASSED");
                } else {
                    println!("  ✗ Entropy check FAILED - this is why it's not detected");
                }
            }

            // Test the fallback regex directly
            if let Ok(regex) = create_simple_api_key_regex() {
                println!("  Testing fallback regex:");
                if regex.is_match(input) {
                    println!("    ✓ Fallback regex MATCHES");
                    for mat in regex.find_iter(input) {
                        println!("    Match: '{}'", mat.as_str());
                        if let Some(captures) = regex.captures(mat.as_str()) {
                            for (i, cap) in captures.iter().enumerate() {
                                if let Some(cap) = cap {
                                    println!("      Capture {}: '{}'", i, cap.as_str());
                                }
                            }
                        }

                        // Test allowlist checking
                        let config = &*GITLEAKS_CONFIG;
                        let generic_rule = config
                            .rules
                            .iter()
                            .find(|r| r.id == "generic-api-key")
                            .unwrap();
                        let allowed = should_allow_match(
                            input,
                            None,
                            mat.as_str(),
                            mat.start(),
                            mat.end(),
                            generic_rule,
                            &config.allowlist,
                        );
                        println!("      Allowed by allowlist: {}", allowed);
                        if allowed {
                            println!(
                                "      ✗ FILTERED OUT by allowlist - this is why it's not detected"
                            );
                        }
                    }
                } else {
                    println!("    ✗ Fallback regex does NOT match");
                }
            }

            // Test full detection
            let result = redact_secrets(input, None, &HashMap::new(), false);
            println!(
                "  Full detection result: {} secrets",
                result.redaction_map.len()
            );
        }
    }

    #[test]
    fn test_debug_allowlist_filtering() {
        println!("=== DEBUGGING ALLOWLIST FILTERING ===");

        let test_cases = vec![
            "SECRET_TOKEN=Kx9mP2nQ8rT4vW7yZ3cF6hJ1lN5sA0bD8eF",
            "PASSWORD=supersecretpassword123456",
        ];

        let config = &*GITLEAKS_CONFIG;
        let generic_rule = config
            .rules
            .iter()
            .find(|r| r.id == "generic-api-key")
            .unwrap();

        for input in test_cases {
            println!("\nAnalyzing: {}", input);

            if let Ok(regex) = create_simple_api_key_regex() {
                for mat in regex.find_iter(input) {
                    let match_text = mat.as_str();
                    println!("  Match: '{}'", match_text);

                    // Test global allowlist
                    if let Some(global_allowlist) = &config.allowlist {
                        println!("  Checking global allowlist:");

                        // Test global regex patterns
                        if let Some(regexes) = &global_allowlist.regexes {
                            for (i, pattern) in regexes.iter().enumerate() {
                                if let Ok(regex) = Regex::new(pattern)
                                    && regex.is_match(match_text)
                                {
                                    println!("    ✗ FILTERED by global regex {}: '{}'", i, pattern);
                                }
                            }
                        }

                        // Test global stopwords
                        if let Some(stopwords) = &global_allowlist.stopwords {
                            for stopword in stopwords {
                                if match_text.to_lowercase().contains(&stopword.to_lowercase()) {
                                    println!("    ✗ FILTERED by global stopword: '{}'", stopword);
                                }
                            }
                        }
                    }

                    // Test rule-specific allowlists
                    if let Some(rule_allowlists) = &generic_rule.allowlists {
                        for (rule_idx, allowlist) in rule_allowlists.iter().enumerate() {
                            println!("  Checking rule allowlist {}:", rule_idx);

                            // Test rule regex patterns
                            if let Some(regexes) = &allowlist.regexes {
                                for (i, pattern) in regexes.iter().enumerate() {
                                    if let Ok(regex) = Regex::new(pattern)
                                        && regex.is_match(match_text)
                                    {
                                        println!(
                                            "    ✗ FILTERED by rule regex {}: '{}'",
                                            i, pattern
                                        );
                                    }
                                }
                            }

                            // Test rule stopwords
                            if let Some(stopwords) = &allowlist.stopwords {
                                for stopword in stopwords {
                                    if match_text.to_lowercase().contains(&stopword.to_lowercase())
                                    {
                                        println!("    ✗ FILTERED by rule stopword: '{}'", stopword);
                                    }
                                }
                            }
                        }
                    }
                }
            }
        }
    }

    #[test]
    fn test_debug_new_allowlist_logic() {
        println!("=== DEBUGGING NEW ALLOWLIST LOGIC ===");

        let test_cases = vec![
            "SECRET_TOKEN=Kx9mP2nQ8rT4vW7yZ3cF6hJ1lN5sA0bD8eF",
            "PASSWORD=supersecretpassword123456",
            "PASSWORD=password123", // Should be filtered
            "API_KEY=example_key",  // Should be filtered
        ];

        let config = &*GITLEAKS_CONFIG;
        let generic_rule = config
            .rules
            .iter()
            .find(|r| r.id == "generic-api-key")
            .unwrap();

        for input in test_cases {
            println!("\nTesting: {}", input);

            if let Ok(regex) = create_simple_api_key_regex() {
                for mat in regex.find_iter(input) {
                    let match_text = mat.as_str();
                    println!("  Match: '{}'", match_text);

                    // Parse the KEY=VALUE
                    if let Some(equals_pos) = match_text.find('=') {
                        let value = &match_text[equals_pos + 1..];
                        println!("    Value: '{}'", value);

                        // Test specific stopwords
                        let test_stopwords = ["token", "password", "super", "word"];
                        for stopword in test_stopwords {
                            let value_lower = value.to_lowercase();
                            let stopword_lower = stopword.to_lowercase();

                            if value_lower == stopword_lower {
                                println!("    '{}' - Exact match: YES", stopword);
                            } else if value.len() < 15 && value_lower.contains(&stopword_lower) {
                                let without_stopword = value_lower.replace(&stopword_lower, "");
                                let is_simple = without_stopword.chars().all(|c| {
                                    c.is_ascii_digit() || "!@#$%^&*()_+-=[]{}|;:,.<>?".contains(c)
                                });
                                println!(
                                    "    '{}' - Short+contains: len={}, without='{}', simple={}",
                                    stopword,
                                    value.len(),
                                    without_stopword,
                                    is_simple
                                );
                            } else {
                                println!("    '{}' - No filter", stopword);
                            }
                        }
                    }

                    // Test the actual allowlist
                    if let Some(rule_allowlists) = &generic_rule.allowlists {
                        for (rule_idx, allowlist) in rule_allowlists.iter().enumerate() {
                            let allowed = is_allowed_by_rule_allowlist(
                                input,
                                None,
                                match_text,
                                mat.start(),
                                mat.end(),
                                allowlist,
                            );
                            println!("  Rule allowlist {}: allowed = {}", rule_idx, allowed);
                        }
                    }
                }
            }
        }
    }

    #[test]
    fn test_redact_password_basic() {
        let password = Password::new("supersecret123").unwrap();
        let result = redact_password(&password, &HashMap::new());

        // Should return a redaction key
        assert!(
            result
                .redacted_string
                .contains("[REDACTED_SECRET:password:")
        );
        assert_eq!(result.redaction_map.len(), 1);

        // The redaction map should contain our password
        let redacted_password = result.redaction_map.values().next().unwrap();
        assert_eq!(redacted_password, "supersecret123");
    }

    #[test]
    fn test_redact_password_reuse_existing_key() {
        // Start with an existing redaction map
        let mut existing_map = HashMap::new();
        existing_map.insert(
            "[REDACTED_SECRET:password:abc123]".to_string(),
            "mypassword".to_string(),
        );

        let password = Password::new("mypassword").unwrap();
        let result = redact_password(&password, &existing_map);

        // Should reuse the existing key
        assert_eq!(result.redaction_map.len(), 1);
        assert!(
            result
                .redaction_map
                .contains_key("[REDACTED_SECRET:password:abc123]")
        );
        assert_eq!(result.redacted_string, "[REDACTED_SECRET:password:abc123]");
    }

    #[test]
    fn test_redact_password_with_existing_different_secrets() {
        // Start with an existing redaction map containing different secrets
        let mut existing_map = HashMap::new();
        existing_map.insert(
            "[REDACTED_SECRET:api-key:xyz789]".to_string(),
            "some_api_key".to_string(),
        );

        let password = Password::new("newpassword123").unwrap();
        let result = redact_password(&password, &existing_map);

        // Should preserve existing mapping and add new one
        assert_eq!(result.redaction_map.len(), 2);
        assert!(
            result
                .redaction_map
                .contains_key("[REDACTED_SECRET:api-key:xyz789]")
        );
        assert!(
            result
                .redaction_map
                .get("[REDACTED_SECRET:api-key:xyz789]")
                .unwrap()
                == "some_api_key"
        );

        // Should add new password mapping
        let new_keys: Vec<_> = result
            .redaction_map
            .keys()
            .filter(|k| k.contains("password"))
            .collect();
        assert_eq!(new_keys.len(), 1);
        let password_key = new_keys[0];
        assert_eq!(
            result.redaction_map.get(password_key).unwrap(),
            "newpassword123"
        );
        assert_eq!(&result.redacted_string, password_key);
    }

    #[test]
    fn test_redact_password_no_match() {
        let password = Password::new("notfound123").unwrap();
        let result = redact_password(&password, &HashMap::new());

        // Should still create a redaction key
        assert_eq!(result.redaction_map.len(), 1);
        assert_eq!(result.redaction_map.values().next().unwrap(), "notfound123");
        assert!(
            result
                .redacted_string
                .contains("[REDACTED_SECRET:password:")
        );
        assert!(!result.redacted_string.contains("notfound123"));
    }

    #[test]
    fn test_redact_password_integration_with_restore() {
        let password = Password::new("secret456").unwrap();
        let result = redact_password(&password, &HashMap::new());

        // Redact the password
        assert!(
            result
                .redacted_string
                .contains("[REDACTED_SECRET:password:")
        );
        assert!(!result.redacted_string.contains("secret456"));

        // Restore should bring back the original
        let restored = restore_secrets(&result.redacted_string, &result.redaction_map);
        assert_eq!(restored, "secret456");
    }

    #[test]
    fn test_redact_secrets_with_existing_redaction_map() {
        // Test that secrets in the existing redaction map get redacted even if not detected by detect_secrets
        let content = "The secret value is mysecretvalue123 and another is anothersecret456";

        // First, test with empty map to prove the secret wouldn't normally be redacted
        let result_empty = redact_secrets(content, None, &HashMap::new(), false);

        // Verify that mysecretvalue123 is NOT redacted when using empty map
        assert!(result_empty.redacted_string.contains("mysecretvalue123"));
        // Now create an existing redaction map with one of the secrets
        let mut existing_redaction_map = HashMap::new();
        existing_redaction_map.insert(
            "[REDACTED_SECRET:manual:abc123]".to_string(),
            "mysecretvalue123".to_string(),
        );

        let result = redact_secrets(content, None, &existing_redaction_map, false);

        // The secret from the existing map should be redacted
        assert!(
            result
                .redacted_string
                .contains("[REDACTED_SECRET:manual:abc123]")
        );
        assert!(!result.redacted_string.contains("mysecretvalue123"));

        // The redaction map should contain the existing mapping
        assert!(
            result
                .redaction_map
                .contains_key("[REDACTED_SECRET:manual:abc123]")
        );
        assert_eq!(
            result
                .redaction_map
                .get("[REDACTED_SECRET:manual:abc123]")
                .unwrap(),
            "mysecretvalue123"
        );
    }

    #[test]
    fn test_redact_secrets_skip_already_redacted() {
        // Content that already contains redacted secrets should not be double-redacted
        let content = "The password is [REDACTED_SECRET:password:abc123] and API key is [REDACTED_SECRET:api-key:xyz789]";
        let result = redact_secrets(content, None, &HashMap::new(), false);

        // Should return content unchanged
        assert_eq!(result.redacted_string, content);
        // Should not add any new redactions
        assert!(result.redaction_map.is_empty());
    }

    #[test]
    fn test_redact_password_skip_already_redacted() {
        // Content that already contains redacted secrets should not be double-redacted
        let content = "[REDACTED_SECRET:password:existing123]";
        let password = "newpassword";
        let result = redact_password(content, password, &HashMap::new());

        // Should return content unchanged
        assert_eq!(result.redacted_string, content);
        // Should not add any new redactions
        assert!(result.redaction_map.is_empty());
    }

    #[test]
    fn test_redact_secrets_skip_nested_redaction() {
        // Simulate what happens when local_tools redacts and proxy tries to redact again
        let original_password = "MySecureP@ssw0rd!";

        // First redaction (simulating local_tools)
        let first_result = redact_password(original_password, original_password, &HashMap::new());
        assert!(
            first_result
                .redacted_string
                .contains("[REDACTED_SECRET:password:")
        );

        // Second redaction attempt (simulating proxy) - should be skipped
        let second_result =
            redact_secrets(&first_result.redacted_string, None, &HashMap::new(), false);

        // Should return the already-redacted content unchanged
        assert_eq!(second_result.redacted_string, first_result.redacted_string);
        assert!(second_result.redaction_map.is_empty());
    }
}<|MERGE_RESOLUTION|>--- conflicted
+++ resolved
@@ -164,15 +164,6 @@
 ) -> RedactionResult {
     let password_str = password.expose_secret();
 
-<<<<<<< HEAD
-=======
-    // Skip redaction if content already contains redacted secrets (avoid double redaction)
-    if content.contains("[REDACTED_SECRET:") {
-        return RedactionResult::new(content.to_string(), HashMap::new());
-    }
-
-    let mut redacted_string = content.to_string();
->>>>>>> 7e54839f
     let mut redaction_map = old_redaction_map.clone();
     let reverse_redaction_map: HashMap<String, String> = old_redaction_map
         .clone()
