--- conflicted
+++ resolved
@@ -41,16 +41,11 @@
     old_redaction_map: &HashMap<String, String>,
     config: &gitleaks::GitleaksConfig,
 ) -> RedactionResult {
-<<<<<<< HEAD
     let mut secrets = detect_secrets(content, path, config);
-=======
     // Skip redaction if content already contains redacted secrets (avoid double redaction)
     if content.contains("[REDACTED_SECRET:") {
         return RedactionResult::new(content.to_string(), HashMap::new());
     }
-
-    let mut secrets = detect_secrets(content, path, privacy_mode);
->>>>>>> 7e54839f
 
     // Track only NEW mappings to return (not the full old map)
     let mut new_redaction_map: HashMap<String, String> = HashMap::new();
@@ -1432,7 +1427,8 @@
     fn test_redact_secrets_skip_already_redacted() {
         // Content that already contains redacted secrets should not be double-redacted
         let content = "The password is [REDACTED_SECRET:password:abc123] and API key is [REDACTED_SECRET:api-key:xyz789]";
-        let result = redact_secrets(content, None, &HashMap::new(), false);
+        let config = &*TEST_GITLEAKS_CONFIG;
+        let result = redact_secrets(content, None, &HashMap::new(), config);
 
         // Should return content unchanged
         assert_eq!(result.redacted_string, content);
@@ -1467,8 +1463,9 @@
         );
 
         // Second redaction attempt (simulating proxy) - should be skipped
+        let config = &*TEST_GITLEAKS_CONFIG;
         let second_result =
-            redact_secrets(&first_result.redacted_string, None, &HashMap::new(), false);
+            redact_secrets(&first_result.redacted_string, None, &HashMap::new(), config);
 
         // Should return the already-redacted content unchanged
         assert_eq!(second_result.redacted_string, first_result.redacted_string);
