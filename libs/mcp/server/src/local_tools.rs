--- conflicted
+++ resolved
@@ -180,7 +180,6 @@
     #[tool(description = "Execute shell commands locally or remotely via SSH.
 
 REMOTE EXECUTION:
-<<<<<<< HEAD
 - Set 'remote' to 'user@host' or 'user@host:port' for SSH
 - Use 'password' or 'private_key_path' for auth (auto-discovers ~/.ssh keys if not provided)
 
@@ -190,23 +189,6 @@
 - Example: If output shows 'API_KEY=[REDACTED_SECRET:api-key:abc123]', use that placeholder in later commands
 
 Output exceeding 300 lines is truncated and saved to a file.")]
-=======
-- Set 'remote' parameter to 'user@host' or 'user@host:port' for SSH execution
-- Use 'password' for password authentication or 'private_key_path' for key-based auth
-- Automatic SSH key discovery from ~/.ssh/ (id_ed25519, id_rsa, etc.) if no credentials provided
-- Examples:
-  * 'user@server.com' (uses default port 22 and auto-discovered keys)
-  * 'user@server.com:2222' with password authentication
-  * Remote paths: 'ssh://user@host/path' or 'user@host:/path'
-
-SECRET HANDLING:
-- Output containing secrets will be redacted and shown as placeholders like [REDACTED_SECRET:rule-id:hash]
-- You can use these placeholders in subsequent commands - they will be automatically restored to actual values before execution
-- Example: If you see 'export API_KEY=[REDACTED_SECRET:api-key:abc123]', you can use '[REDACTED_SECRET:api-key:abc123]' in later commands
-
-If the command's output exceeds 300 lines the result will be truncated and the full output will be saved to a file in the current directory"
-    )]
->>>>>>> 1fe980f6
     pub async fn run_command(
         &self,
         ctx: RequestContext<RoleServer>,
@@ -255,35 +237,13 @@
     }
 
     #[tool(
-<<<<<<< HEAD
         description = "Execute a shell command asynchronously in the background on local or remote systems. Returns immediately with task info.
-=======
-        description = "Execute a shell command asynchronously in the background on LOCAL OR REMOTE systems and return immediately with task information without waiting for completion.
-
-REMOTE EXECUTION SUPPORT:
-- Set 'remote' parameter to 'user@host' or 'user@host:port' for SSH background execution
-- Use 'password' for password authentication or 'private_key_path' for key-based auth
-- Automatic SSH key discovery from ~/.ssh/ if no credentials provided
-- Examples:
-  * 'user@server.com' - Remote background task with auto-discovered keys
-  * 'user@server.com:2222' - Remote background task with custom port
->>>>>>> 1fe980f6
 
 REMOTE EXECUTION:
 - Set 'remote' to 'user@host' or 'user@host:port' for SSH background execution
 - Use 'password' or 'private_key_path' for auth (auto-discovers ~/.ssh keys if not provided)
 
-<<<<<<< HEAD
 Use for port-forwarding, servers, log tailing, or long-running commands.
-=======
-PARAMETERS:
-- command: The shell command to execute (locally or remotely)
-- description: Optional description of the command (not used in execution)
-- timeout: Optional timeout in seconds after which the task will be terminated
-- remote: Optional remote connection string for SSH execution
-- password: Optional password for remote authentication
-- private_key_path: Optional path to private key for remote authentication
->>>>>>> 1fe980f6
 
 RETURNS: task_id, status ('Running' initially), start_time
 
@@ -881,7 +841,6 @@
     }
 
     #[tool(
-<<<<<<< HEAD
         description = "Remove/delete a local or remote file or directory. Files are safely backed up before removal.
 
 REMOTE REMOVAL:
@@ -891,37 +850,6 @@
 DIRECTORIES: Use 'recursive=true' for directories with contents.
 
 SAFETY: Files are NOT permanently deleted - they are moved to '.stakpak/session/backups/{uuid}/'. Backup paths are returned in output for easy recovery."
-=======
-        description = "Remove/delete a local or remote file or directory. Files are automatically backed up before removal and can be recovered.
-
-REMOTE FILE REMOVAL:
-- Supports SSH connections for remote file operations
-- Use format: 'user@host:/path' or 'user@host#port:/path'
-- IMPORTANT: Use ABSOLUTE paths for remote files (e.g., '/tmp/file.txt' not 'file.txt')
-- Use 'password' for password authentication or 'private_key_path' for key-based auth
-- Automatic SSH key discovery from ~/.ssh/ if no credentials provided
-- Examples:
-  * 'user@server.com:/tmp/old-file.txt' - Remove remote file
-  * 'user@server.com#2222:/var/log/old-logs/' - Remove remote directory (with recursive=true)
-  * '/local/path/file.txt' - Remove local file (default behavior)
-
-DIRECTORY REMOVAL:
-- Use 'recursive=true' to remove directories and their contents
-- Files can be removed without the recursive flag
-
-BACKUP & RECOVERY:
-- ALL removed files and directories are automatically backed up before deletion
-- Local files: Moved to '.stakpak/session/backups/{uuid}/' on the local machine
-- Remote files: Moved to '.stakpak/session/backups/{uuid}/' on the remote machine
-- Backup paths are returned in XML format showing original and backup locations
-- Files are moved (not copied) to backup location, making removal efficient
-- Both files and entire directories can be recovered from backup locations
-
-SAFETY NOTES:
-- Files are moved to backup location (not permanently deleted)
-- Backup locations are preserved until manually cleaned up
-- Use backup paths from XML output to restore files if needed"
->>>>>>> 1fe980f6
     )]
     pub async fn remove(
         &self,
