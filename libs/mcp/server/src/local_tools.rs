--- conflicted
+++ resolved
@@ -765,13 +765,8 @@
 
 CHARACTER SETS:
 - Letters: A-Z, a-z (always included)
-<<<<<<< HEAD
 - Numbers: 0-9 (always included)  
 - Symbols: !@#$%^&*()_+-=[]{}|;:,.<>? (included unless include_symbols=false)
-=======
-- Numbers: 0-9 (always included)
-- Symbols: !@#$%^&*()_+-=[]{}|;:,.<>? (included unless no_symbols=true)
->>>>>>> 7e54839f
 
 SECURITY FEATURES:
 - Uses cryptographically secure random number generation
