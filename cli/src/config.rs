--- conflicted
+++ resolved
@@ -170,6 +170,9 @@
             provider: None,
             openai: config.openai,
             anthropic: config.anthropic,
+            eco_model: config.eco_model,
+            smart_model: config.smart_model,
+            recovery_model: config.recovery_model,
         }
     }
 }
@@ -332,6 +335,18 @@
                 .anthropic
                 .clone()
                 .or_else(|| other.and_then(|config| config.anthropic.clone())),
+            eco_model: self
+                .eco_model
+                .clone()
+                .or_else(|| other.and_then(|config| config.eco_model.clone())),
+            smart_model: self
+                .smart_model
+                .clone()
+                .or_else(|| other.and_then(|config| config.smart_model.clone())),
+            recovery_model: self
+                .recovery_model
+                .clone()
+                .or_else(|| other.and_then(|config| config.recovery_model.clone())),
         }
     }
 }
@@ -428,6 +443,9 @@
             provider: profile_config.provider.unwrap_or(ProviderType::Remote),
             openai: profile_config.openai,
             anthropic: profile_config.anthropic,
+            smart_model: profile_config.smart_model,
+            eco_model: profile_config.eco_model,
+            recovery_model: profile_config.recovery_model,
         }
     }
 
@@ -479,136 +497,11 @@
 
     fn validate_profile_name(profile_name: &str) -> Result<(), ConfigError> {
         if profile_name == "all" {
-<<<<<<< HEAD
-            return Err(ConfigError::Message(
-                "Cannot use 'all' as a profile name. It's reserved for defaults.".to_string(),
-            ));
-        }
-
-        let config_path = Self::get_config_path(custom_config_path);
-
-        // Try to load existing config file
-        let mut config_file = Self::load_config_file(&config_path)?;
-
-        let mut is_config_file_dirty = false;
-        if !config_file.profiles.contains_key("readonly") {
-            let base_profile = config_file.profiles.get("default");
-            let readonly_profile = create_readonly_profile(base_profile);
-            config_file
-                .profiles
-                .insert("readonly".to_string(), readonly_profile);
-            is_config_file_dirty = true;
-        }
-
-        // Get the specified profile
-        let profile = config_file
-            .profiles
-            .get(profile_name)
-            .cloned()
-            .ok_or_else(|| {
-                ConfigError::Message(format!(
-                    "Profile '{}' not found in configuration",
-                    profile_name
-                ))
-            })?;
-
-        // Get defaults from "all" profile if it exists
-        let all_profile = config_file.profiles.get("all");
-
-        // Apply inheritance: profile values override "all" profile values
-        let api_endpoint = profile
-            .api_endpoint
-            .or_else(|| all_profile.and_then(|all| all.api_endpoint.clone()))
-            .unwrap_or_else(|| STAKPAK_API_ENDPOINT.into());
-
-        let api_key = profile
-            .api_key
-            .or_else(|| all_profile.and_then(|all| all.api_key.clone()));
-
-        let provider = profile
-            .provider
-            .clone()
-            .or_else(|| all_profile.and_then(|all| all.provider.clone()))
-            .unwrap_or_default();
-
-        // Apply inheritance for tool settings
-        let allowed_tools = profile
-            .allowed_tools
-            .or_else(|| all_profile.and_then(|all| all.allowed_tools.clone()));
-
-        let auto_approve = profile
-            .auto_approve
-            .or_else(|| all_profile.and_then(|all| all.auto_approve.clone()));
-
-        let rulebooks = profile
-            .rulebooks
-            .or_else(|| all_profile.and_then(|all| all.rulebooks.clone()));
-
-        let warden = profile
-            .warden
-            .or_else(|| all_profile.and_then(|all| all.warden.clone()));
-
-        let openai = profile
-            .openai
-            .clone()
-            .or_else(|| all_profile.and_then(|all| all.openai.clone()));
-
-        let anthropic = profile
-            .anthropic
-            .clone()
-            .or_else(|| all_profile.and_then(|all| all.anthropic.clone()));
-
-        let eco_model = profile
-            .eco_model
-            .clone()
-            .or_else(|| all_profile.and_then(|all| all.eco_model.clone()));
-
-        let smart_model = profile
-            .smart_model
-            .clone()
-            .or_else(|| all_profile.and_then(|all| all.smart_model.clone()));
-
-        let recovery_model = profile
-            .recovery_model
-            .clone()
-            .or_else(|| all_profile.and_then(|all| all.recovery_model.clone()));
-
-        // Override with environment variables if present
-        let api_key = std::env::var("STAKPAK_API_KEY").ok().or(api_key);
-        let api_endpoint = std::env::var("STAKPAK_API_ENDPOINT").unwrap_or(api_endpoint);
-
-        let app_config = AppConfig {
-            api_endpoint,
-            api_key,
-            provider,
-            mcp_server_host: None, // This can be added to profiles later if needed
-            machine_name: config_file.settings.machine_name,
-            auto_append_gitignore: config_file.settings.auto_append_gitignore,
-            profile_name: profile_name.to_string(),
-            config_path: config_path.display().to_string(),
-            allowed_tools,
-            auto_approve,
-            rulebooks,
-            warden,
-            openai,
-            anthropic,
-            eco_model,
-            smart_model,
-            recovery_model,
-        };
-
-        if is_config_file_dirty {
-            // fail without crashing, because it's not critical
-            if let Err(e) = app_config.save() {
-                eprintln!("Warning: Failed to update config on load: {}", e);
-            }
-=======
             Err(ConfigError::Message(
                 "Cannot use 'all' as a profile name. It's reserved for defaults.".into(),
             ))
         } else {
             Ok(())
->>>>>>> d9305c6d
         }
     }
 }
@@ -626,53 +519,9 @@
         self.matches_uri_filters(rulebook) && self.matches_tag_filters(rulebook)
     }
 
-<<<<<<< HEAD
-    pub fn save(&self) -> Result<(), String> {
-        // Load existing config or create new one
-        let mut config_file = if Path::new(&self.config_path).exists() {
-            let content = std::fs::read_to_string(&self.config_path)
-                .map_err(|e| format!("Failed to read config file: {}", e))?;
-            toml::from_str::<ConfigFile>(&content)
-                .map_err(|e| format!("Failed to parse config file: {}", e))?
-        } else {
-            ConfigFile {
-                profiles: HashMap::new(),
-                settings: Settings {
-                    machine_name: None,
-                    auto_append_gitignore: Some(true),
-                },
-            }
-        };
-
-        // Update the current profile
-        config_file.profiles.insert(
-            self.profile_name.clone(),
-            ProfileConfig {
-                api_endpoint: Some(self.api_endpoint.clone()),
-                api_key: self.api_key.clone(),
-                provider: Some(self.provider.clone()),
-                allowed_tools: self.allowed_tools.clone(),
-                auto_approve: self.auto_approve.clone(),
-                rulebooks: self.rulebooks.clone(),
-                warden: self.warden.clone(),
-                openai: self.openai.clone(),
-                anthropic: self.anthropic.clone(),
-                eco_model: self.eco_model.clone(),
-                smart_model: self.smart_model.clone(),
-                recovery_model: self.recovery_model.clone(),
-            },
-        );
-
-        // Update settings
-        config_file.settings = Settings {
-            machine_name: self.machine_name.clone(),
-            auto_append_gitignore: self.auto_append_gitignore,
-        };
-=======
     fn matches_uri_filters(&self, rulebook: &ListRuleBook) -> bool {
         self.matches_include_patterns(rulebook) && self.matches_exclude_patterns(rulebook)
     }
->>>>>>> d9305c6d
 
     fn matches_include_patterns(&self, rulebook: &ListRuleBook) -> bool {
         match &self.include {
@@ -779,6 +628,9 @@
             provider: ProviderType::Remote,
             openai: None,
             anthropic: None,
+            smart_model: None,
+            eco_model: None,
+            recovery_model: None,
         }
     }
 
@@ -918,6 +770,9 @@
                 provider: None,
                 openai: None,
                 anthropic: None,
+                smart_model: None,
+                eco_model: None,
+                recovery_model: None,
             },
         );
 
@@ -933,6 +788,9 @@
                 provider: None,
                 openai: None,
                 anthropic: None,
+                smart_model: None,
+                eco_model: None,
+                recovery_model: None,
             },
         );
 
@@ -1129,6 +987,9 @@
             provider: ProviderType::Remote,
             openai: None,
             anthropic: None,
+            smart_model: None,
+            eco_model: None,
+            recovery_model: None,
         };
 
         config.save().unwrap();
