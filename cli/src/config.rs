use config::ConfigError;
use serde::{Deserialize, Serialize};
use stakpak_api::{ClientConfig, ListRuleBook};
use std::collections::HashMap;
use std::fs::{create_dir_all, write};
use std::io;
use std::path::{Path, PathBuf};

const STAKPAK_API_ENDPOINT: &str = "https://apiv2.stakpak.dev";
const STAKPAK_CONFIG_PATH: &str = ".stakpak/config.toml";

#[derive(Serialize, Deserialize, Clone, Debug)]
pub struct RulebookConfig {
    /// Include only these rulebooks by URI (supports wildcards, empty = all allowed)
    pub include: Option<Vec<String>>,
    /// Exclude specific rulebooks (supports wildcards, empty = none excluded)
    pub exclude: Option<Vec<String>>,
    /// Filter by tags to include
    pub include_tags: Option<Vec<String>>,
    /// Filter by tags to exclude
    pub exclude_tags: Option<Vec<String>>,
}

#[derive(Serialize, Deserialize, Clone, Debug)]
pub struct WardenConfig {
    pub enabled: bool,
    #[serde(default)]
    pub volumes: Vec<String>,
}

#[derive(Serialize, Deserialize, Clone, Debug, Default)]
pub struct ProfileConfig {
    pub api_endpoint: Option<String>,
    pub api_key: Option<String>,
    /// Allowed tools (empty = all tools allowed)
    pub allowed_tools: Option<Vec<String>>,
    /// Tools that auto-approve without asking
    pub auto_approve: Option<Vec<String>>,
    /// Rulebook filtering configuration
    pub rulebooks: Option<RulebookConfig>,
    /// Warden (runtime security) configuration
    pub warden: Option<WardenConfig>,
}

#[derive(Serialize, Deserialize, Clone, Debug)]
pub struct Settings {
    pub machine_name: Option<String>,
    pub auto_append_gitignore: Option<bool>,
}

#[derive(Serialize, Deserialize, Clone, Debug)]
pub struct ConfigFile {
    pub profiles: HashMap<String, ProfileConfig>,
    pub settings: Settings,
}

#[derive(Clone, Debug)]
pub struct AppConfig {
    pub api_endpoint: String,
    pub api_key: Option<String>,
    pub mcp_server_host: Option<String>,
    pub machine_name: Option<String>,
    pub auto_append_gitignore: Option<bool>,
    pub profile_name: String,
    /// Path to the config file (used for saving)
    pub config_path: String,
    /// Allowed tools (empty = all tools allowed)
    pub allowed_tools: Option<Vec<String>>,
    /// Tools that auto-approve without asking
    pub auto_approve: Option<Vec<String>>,
    /// Rulebook filtering configuration
    pub rulebooks: Option<RulebookConfig>,
    /// Warden (runtime security) configuration
    pub warden: Option<WardenConfig>,
}

#[derive(Deserialize, Clone)]
struct OldAppConfig {
    pub api_endpoint: String,
    pub api_key: Option<String>,
    pub machine_name: Option<String>,
    pub auto_append_gitignore: Option<bool>,
}

impl From<AppConfig> for ClientConfig {
    fn from(config: AppConfig) -> Self {
        ClientConfig {
            api_key: config.api_key.clone(),
            api_endpoint: config.api_endpoint.clone(),
        }
    }
}

impl From<OldAppConfig> for ProfileConfig {
    fn from(old_config: OldAppConfig) -> Self {
        ProfileConfig {
            api_endpoint: Some(old_config.api_endpoint),
            api_key: old_config.api_key,
            ..ProfileConfig::default()
        }
    }
}

impl From<AppConfig> for Settings {
    fn from(config: AppConfig) -> Self {
        Settings {
            machine_name: config.machine_name,
            auto_append_gitignore: config.auto_append_gitignore,
        }
    }
}

impl From<OldAppConfig> for Settings {
    fn from(old_config: OldAppConfig) -> Self {
        Settings {
            machine_name: old_config.machine_name,
            auto_append_gitignore: old_config.auto_append_gitignore,
        }
    }
}

impl From<OldAppConfig> for ConfigFile {
    // OldAppConfigConfig will always create a 'default' ConfigFile
    fn from(old_config: OldAppConfig) -> Self {
        ConfigFile {
            profiles: HashMap::from([("default".to_string(), old_config.clone().into())]),
            settings: old_config.into(),
        }
    }
}

impl From<AppConfig> for ProfileConfig {
    fn from(config: AppConfig) -> Self {
        ProfileConfig {
            api_endpoint: Some(config.api_endpoint),
            api_key: config.api_key,
            allowed_tools: config.allowed_tools,
            auto_approve: config.auto_approve,
            rulebooks: config.rulebooks,
            warden: config.warden,
        }
    }
}

impl Default for ConfigFile {
    fn default() -> Self {
        ConfigFile {
            profiles: HashMap::new(),
            settings: Settings {
                machine_name: None,
                auto_append_gitignore: Some(true),
            },
        }
    }
}

impl ConfigFile {
    fn with_default_profile() -> Self {
        ConfigFile {
            profiles: HashMap::from([(
                "default".into(),
                ProfileConfig::with_api_endpoint(STAKPAK_API_ENDPOINT),
            )]),
            settings: Settings {
                machine_name: None,
                auto_append_gitignore: Some(true),
            },
        }
    }

    fn profile_config(&self, profile_name: &str) -> Option<&ProfileConfig> {
        self.profiles.get(profile_name)
    }

    fn profile_config_ok_or(&self, profile_name: &str) -> Result<ProfileConfig, ConfigError> {
        self.profile_config(profile_name).cloned().ok_or_else(|| {
            ConfigError::Message(format!(
                "Profile '{}' not found in configuration",
                profile_name
            ))
        })
    }

    // Get the specified profile
    // Get defaults from "all" profile if it exists
    // Apply inheritance: profile values override "all" profile values
    fn resolved_profile_config(&self, profile_name: &str) -> Result<ProfileConfig, ConfigError> {
        let profile = self.profile_config_ok_or(profile_name)?;
        Ok(profile.merge(self.profile_config("all")))
    }

    fn insert_app_config(&mut self, config: AppConfig) {
        self.profiles
            .insert(config.profile_name.clone(), config.into());
    }

    fn set_app_config_settings(&mut self, config: AppConfig) {
        self.settings = config.into();
    }

    fn contains_readonly(&self) -> bool {
        self.profiles.contains_key("readonly")
    }

    fn ensure_readonly(&mut self) -> bool {
        if self.contains_readonly() {
            false
        } else {
            self.profiles.insert(
                "readonly".into(),
                ProfileConfig::readonly_profile(self.profile_config("default")),
            );
            true
        }
    }

    fn save_to<P: AsRef<Path>>(&self, path: P) -> Result<(), ConfigError> {
        if let Some(parent) = path.as_ref().parent() {
            create_dir_all(parent).map_err(|e| {
                ConfigError::Message(format!("Failed to create config directory: {}", e))
            })?;
        }
        let body = toml::to_string_pretty(self)
            .map_err(|e| ConfigError::Message(format!("Failed to serialize config file: {}", e)))?;
        write(path, body)
            .map_err(|e| ConfigError::Message(format!("Failed to write config file: {}", e)))
    }
}

impl WardenConfig {
    fn readonly_profile() -> Self {
        WardenConfig {
            enabled: true,
            volumes: vec![
                "~/.stakpak/config.toml:/home/agent/.stakpak/config.toml:ro".to_string(),
                "./:/agent:ro".to_string(),
                "./.stakpak:/agent/.stakpak".to_string(),
                "~/.aws:/home/agent/.aws:ro".to_string(),
                "~/.config/gcloud:/home/agent/.config/gcloud:ro".to_string(),
                "~/.digitalocean:/home/agent/.digitalocean:ro".to_string(),
                "~/.azure:/home/agent/.azure:ro".to_string(),
                "~/.kube:/home/agent/.kube:ro".to_string(),
            ],
        }
    }
}

impl ProfileConfig {
    fn with_api_endpoint(api_endpoint: &str) -> Self {
        ProfileConfig {
            api_endpoint: Some(api_endpoint.into()),
            ..ProfileConfig::default()
        }
    }

    fn readonly_profile(default_profile: Option<&ProfileConfig>) -> Self {
        ProfileConfig {
            api_endpoint: default_profile.and_then(|p| p.api_endpoint.clone()),
            api_key: default_profile.and_then(|p| p.api_key.clone()),
            warden: Some(WardenConfig::readonly_profile()),
            ..ProfileConfig::default()
        }
    }

    fn merge(&self, other: Option<&ProfileConfig>) -> ProfileConfig {
        ProfileConfig {
            api_endpoint: self
                .api_endpoint
                .clone()
                .or_else(|| other.and_then(|config| config.api_endpoint.clone())),
            api_key: self
                .api_key
                .clone()
                .or_else(|| other.and_then(|config| config.api_key.clone())),
            allowed_tools: self
                .allowed_tools
                .clone()
                .or_else(|| other.and_then(|config| config.allowed_tools.clone())),
            auto_approve: self
                .auto_approve
                .clone()
                .or_else(|| other.and_then(|config| config.auto_approve.clone())),
            rulebooks: self
                .rulebooks
                .clone()
                .or_else(|| other.and_then(|config| config.rulebooks.clone())),
            warden: self
                .warden
                .clone()
                .or_else(|| other.and_then(|config| config.warden.clone())),
        }
    }
}

impl AppConfig {
<<<<<<< HEAD
    pub fn get_config_path<P: AsRef<Path>>(path: Option<P>) -> PathBuf {
=======
    pub fn load<P: AsRef<Path>>(
        profile_name: &str,
        custom_config_path: Option<P>,
    ) -> Result<Self, ConfigError> {
        // Don't allow "all" as a profile to be loaded directly
        Self::validate_profile_name(profile_name)?;

        let config_path = Self::get_config_path(custom_config_path);
        // Try to load existing config file
        let mut config_file = Self::load_config_file(&config_path)?;
        let is_config_dirty = config_file.ensure_readonly();
        let profile = config_file.resolved_profile_config(profile_name)?;

        if is_config_dirty {
            // fail without crashing, because it's not critical
            if let Err(e) = config_file.save_to(&config_path) {
                eprintln!("Warning: Failed to update config on load: {}", e);
            }
        }

        Ok(Self::build(
            profile_name,
            config_path,
            config_file.settings,
            profile,
        ))
    }

    /// List all available profiles from config file
    pub fn list_available_profiles<P: AsRef<Path>>(
        custom_config_path: Option<P>,
    ) -> Result<Vec<String>, String> {
        let config_path = Self::get_config_path(custom_config_path);
        let config_file = Self::load_config_file(&config_path).map_err(|e| format!("{}", e))?;
        let mut profiles: Vec<String> = config_file
            .profiles
            .keys()
            .filter(|name| name.as_str() != "all") // Skip the "all" meta-profile
            .cloned()
            .collect();

        if profiles.is_empty() {
            return Err("No profiles found in config file".to_string());
        }

        profiles.sort();
        Ok(profiles)
    }

    pub fn save(&self) -> Result<(), String> {
        // Load existing config or create new one
        let config_path = PathBuf::from(&self.config_path);
        let mut config_file = Self::load_config_file(&config_path).unwrap_or_default();
        config_file.insert_app_config(self.clone()); // Update the current profile
        config_file.set_app_config_settings(self.clone()); // Update settings

        if let Some(parent) = config_path.parent() {
            create_dir_all(parent).map_err(|e| format!("{}", e))?;
        }

        let config_str = toml::to_string_pretty(&config_file).map_err(|e| format!("{}", e))?;
        write(&self.config_path, config_str).map_err(|e| format!("{}", e))
    }

    fn build(
        profile_name: &str,
        path: PathBuf,
        settings: Settings,
        profile_config: ProfileConfig,
    ) -> Self {
        AppConfig {
            api_endpoint: std::env::var("STAKPAK_API_ENDPOINT").unwrap_or(
                profile_config
                    .api_endpoint
                    .unwrap_or_else(|| STAKPAK_API_ENDPOINT.into()),
            ),
            api_key: std::env::var("STAKPAK_API_KEY")
                .ok()
                .or(profile_config.api_key),
            mcp_server_host: None, // This can be added to profiles later if needed
            machine_name: settings.machine_name,
            auto_append_gitignore: settings.auto_append_gitignore,
            profile_name: profile_name.to_string(),
            config_path: path.display().to_string(),
            allowed_tools: profile_config.allowed_tools,
            auto_approve: profile_config.auto_approve,
            rulebooks: profile_config.rulebooks,
            warden: profile_config.warden,
        }
    }

    fn get_config_path<P: AsRef<Path>>(path: Option<P>) -> PathBuf {
>>>>>>> 58670efe
        match path {
            Some(p) => p.as_ref().to_path_buf(),
            None => std::env::home_dir()
                .unwrap_or_default()
                .join(STAKPAK_CONFIG_PATH),
        }
    }

    fn migrate_old_config<P: AsRef<Path>>(
        config_path: P,
        content: &str,
    ) -> Result<ConfigFile, ConfigError> {
        let old_config = toml::from_str::<OldAppConfig>(content).map_err(|_| {
            ConfigError::Message("Failed to parse config file in both old and new formats".into())
        })?;
        let config_file = old_config.into();

        toml::to_string_pretty(&config_file)
            .map_err(|e| {
                ConfigError::Message(format!("Failed to serialize migrated config: {}", e))
            })
            .and_then(|config_str| {
                write(config_path, config_str).map_err(|e| {
                    ConfigError::Message(format!("Failed to save migrated config: {}", e))
                })
            })?;

        Ok(config_file)
    }

    fn load_config_file<P: AsRef<Path>>(config_path: P) -> Result<ConfigFile, ConfigError> {
        match std::fs::read_to_string(config_path.as_ref()) {
            Ok(content) => toml::from_str::<ConfigFile>(&content)
                .or_else(|_| Self::migrate_old_config(config_path, &content)),
            Err(e) if e.kind() == io::ErrorKind::NotFound => Ok(ConfigFile::with_default_profile()),
            Err(e) => Err(ConfigError::Message(format!(
                "Failed to read config file: {}",
                e
            ))),
        }
    }

    fn validate_profile_name(profile_name: &str) -> Result<(), ConfigError> {
        if profile_name == "all" {
            Err(ConfigError::Message(
                "Cannot use 'all' as a profile name. It's reserved for defaults.".into(),
            ))
        } else {
            Ok(())
        }
    }
}

impl RulebookConfig {
    /// Filter rulebooks based on the configuration rules
    pub fn filter_rulebooks(&self, rulebooks: Vec<ListRuleBook>) -> Vec<ListRuleBook> {
        rulebooks
            .into_iter()
            .filter(|rulebook| self.should_keep(rulebook))
            .collect()
    }

    fn should_keep(&self, rulebook: &ListRuleBook) -> bool {
        self.matches_uri_filters(rulebook) && self.matches_tag_filters(rulebook)
    }

    fn matches_uri_filters(&self, rulebook: &ListRuleBook) -> bool {
        self.matches_include_patterns(rulebook) && self.matches_exclude_patterns(rulebook)
    }

    fn matches_include_patterns(&self, rulebook: &ListRuleBook) -> bool {
        match &self.include {
            Some(patterns) if !patterns.is_empty() => patterns
                .iter()
                .any(|pattern| Self::matches_pattern(&rulebook.uri, pattern)),
            _ => true,
        }
    }

    fn matches_exclude_patterns(&self, rulebook: &ListRuleBook) -> bool {
        match &self.exclude {
            Some(patterns) if !patterns.is_empty() => !patterns
                .iter()
                .any(|pattern| Self::matches_pattern(&rulebook.uri, pattern)),
            _ => true,
        }
    }

    fn matches_tag_filters(&self, rulebook: &ListRuleBook) -> bool {
        self.matches_include_tags(rulebook) && self.matches_exclude_tags(rulebook)
    }

    fn matches_include_tags(&self, rulebook: &ListRuleBook) -> bool {
        match &self.include_tags {
            Some(tags) if !tags.is_empty() => tags.iter().any(|tag| rulebook.tags.contains(tag)),
            _ => true,
        }
    }

    fn matches_exclude_tags(&self, rulebook: &ListRuleBook) -> bool {
        match &self.exclude_tags {
            Some(tags) if !tags.is_empty() => !tags.iter().any(|tag| rulebook.tags.contains(tag)),
            _ => true,
        }
    }

    /// Check if a URI matches a pattern (supports wildcards)
    fn matches_pattern(uri: &str, pattern: &str) -> bool {
        // Use glob pattern matching for better wildcard support
        if let Ok(glob_pattern) = glob::Pattern::new(pattern) {
            glob_pattern.matches(uri)
        } else {
            // Fallback to exact match if glob pattern is invalid
            uri == pattern
        }
    }
}

#[cfg(test)]
mod app_config_tests {
    use super::*;
    use tempfile::TempDir;

    const OLD_CONFIG: &str = r#"
api_endpoint = "https://legacy"
api_key = "old-key"
machine_name = "legacy-machine"
auto_append_gitignore = false
"#;

    const NEW_CONFIG: &str = r#"
[profiles]

[profiles.dev]
api_endpoint = "https://new-api.stakpak.dev"
api_key = "dev-key"
allowed_tools = ["read"]

[profiles.a]
api_endpoint = "https://new-api.stakpak.a"
api_key = "a-key"

[settings]
machine_name = "dev-machine"
auto_append_gitignore = true
"#;

    fn get_a_config_path(dir: &TempDir) -> PathBuf {
        dir.path().join("config.toml")
    }

    fn sample_app_config(profile_name: &str) -> AppConfig {
        AppConfig {
            api_endpoint: "https://custom-api.stakpak.dev".into(),
            api_key: Some("custom-key".into()),
            mcp_server_host: Some("localhost:9000".into()),
            machine_name: Some("workstation-1".into()),
            auto_append_gitignore: Some(false),
            profile_name: profile_name.into(),
            config_path: "/tmp/stakpak/config.toml".into(),
            allowed_tools: Some(vec!["git".into(), "curl".into()]),
            auto_approve: Some(vec!["git status".into()]),
            rulebooks: Some(RulebookConfig {
                include: Some(vec!["https://rules.stakpak.dev/security/*".into()]),
                exclude: Some(vec!["https://rules.stakpak.dev/internal/*".into()]),
                include_tags: Some(vec!["security".into()]),
                exclude_tags: Some(vec!["beta".into()]),
            }),
            warden: Some(WardenConfig {
                enabled: true,
                volumes: vec!["/tmp:/tmp:ro".into()],
            }),
        }
    }

    #[test]
    fn get_config_path_returns_custom_path_when_provided() {
        let custom_path = PathBuf::from("/tmp/stakpak/custom.toml");
        let resolved = AppConfig::get_config_path(Some(&custom_path));
        assert_eq!(custom_path, resolved);
    }

    #[test]
    fn get_config_path_defaults_to_home_directory() {
        let home_dir = std::env::home_dir().unwrap();
        let resolved = AppConfig::get_config_path::<&str>(None);
        let expected = home_dir.join(STAKPAK_CONFIG_PATH);
        assert_eq!(resolved, expected);
    }

    #[test]
    fn old_config_into_profile_config() {
        let old_config: OldAppConfig = toml::from_str(OLD_CONFIG).unwrap();
        let resolved: ProfileConfig = old_config.clone().into();
        let expected = ProfileConfig {
            api_endpoint: Some(old_config.api_endpoint),
            api_key: old_config.api_key,
            ..ProfileConfig::default()
        };

        assert!(resolved.api_endpoint.is_some());
        assert!(expected.api_endpoint.is_some());

        assert_eq!(resolved.api_endpoint, expected.api_endpoint);
        assert_eq!(resolved.api_key, expected.api_key);

        assert!(resolved.allowed_tools.is_none());
        assert!(expected.allowed_tools.is_none());

        assert_eq!(resolved.api_endpoint.as_deref(), Some("https://legacy"));
        assert_eq!(resolved.api_key.as_deref(), Some("old-key"));
    }

    #[test]
    fn old_config_into_setting() {
        let old_config: OldAppConfig = toml::from_str(OLD_CONFIG).unwrap();
        let resolved: Settings = old_config.clone().into();

        assert_eq!(resolved.machine_name, old_config.machine_name);
        assert_eq!(
            resolved.auto_append_gitignore,
            old_config.auto_append_gitignore
        );

        assert_eq!(resolved.machine_name.as_deref(), Some("legacy-machine"));
        assert_eq!(resolved.auto_append_gitignore, Some(false));
    }

    #[test]
    fn old_config_into_config_file() {
        let old_config: OldAppConfig = toml::from_str(OLD_CONFIG).unwrap();
        let resolved: ConfigFile = old_config.clone().into();

        assert_eq!(resolved.profiles.len(), 1);
        assert!(resolved.profiles.contains_key("default"));

        let profile_config = resolved.profiles.get("default").unwrap();

        assert_eq!(
            profile_config.api_endpoint.clone().unwrap(),
            old_config.api_endpoint
        );
        assert_eq!(profile_config.api_key, old_config.api_key);

        assert_eq!(resolved.settings.machine_name, old_config.machine_name);
        assert_eq!(
            resolved.settings.auto_append_gitignore,
            old_config.auto_append_gitignore
        );
    }

    #[test]
    fn config_file_default_has_no_profiles() {
        let config = ConfigFile::default();
        assert!(config.profiles.is_empty());
        assert!(config.profile_config("default").is_none());
        assert_eq!(config.settings.machine_name, None);
        assert_eq!(config.settings.auto_append_gitignore, Some(true));
    }

    #[test]
    fn config_file_with_default_profile_contains_built_in_profile() {
        let config = ConfigFile::with_default_profile();
        let default = config.profile_config("default").expect("default profile");
        assert_eq!(default.api_endpoint.as_deref(), Some(STAKPAK_API_ENDPOINT));
        assert!(config.profile_config("readonly").is_none());
    }

    #[test]
    fn profile_config_ok_or_errors_on_missing_profile() {
        let config = ConfigFile::with_default_profile();
        assert!(config.profile_config_ok_or("default").is_ok());
        let err = config.profile_config_ok_or("missing").unwrap_err();
        match err {
            ConfigError::Message(msg) => {
                assert!(msg.contains("missing"));
            }
            _ => panic!("unexpected error type"),
        }
    }

    #[test]
    fn resolved_profile_config_merges_all_profile_defaults() {
        let mut config = ConfigFile {
            profiles: HashMap::new(),
            settings: Settings {
                machine_name: None,
                auto_append_gitignore: Some(true),
            },
        };

        config.profiles.insert(
            "all".into(),
            ProfileConfig {
                api_endpoint: Some("https://shared-api.stakpak.dev".into()),
                api_key: Some("shared-key".into()),
                allowed_tools: Some(vec!["git".into()]),
                auto_approve: Some(vec!["git status".into()]),
                rulebooks: Some(RulebookConfig {
                    include: Some(vec!["https://rules.stakpak.dev/shared/*".into()]),
                    exclude: None,
                    include_tags: None,
                    exclude_tags: None,
                }),
                warden: Some(WardenConfig {
                    enabled: true,
                    volumes: vec!["/tmp:/tmp:ro".into()],
                }),
            },
        );

        config.profiles.insert(
            "dev".into(),
            ProfileConfig {
                api_endpoint: Some("https://dev-api.stakpak.dev".into()),
                api_key: None,
                allowed_tools: None,
                auto_approve: Some(vec!["dev override".into()]),
                rulebooks: None,
                warden: None,
            },
        );

        let resolved = config
            .resolved_profile_config("dev")
            .expect("profile resolves");
        assert_eq!(
            resolved.api_endpoint.as_deref(),
            Some("https://dev-api.stakpak.dev")
        );
        assert_eq!(resolved.api_key.as_deref(), Some("shared-key"));
        assert_eq!(resolved.allowed_tools, Some(vec!["git".into()]));
        assert_eq!(resolved.auto_approve, Some(vec!["dev override".into()]));
        assert!(resolved.rulebooks.is_some());
        assert!(resolved.warden.as_ref().expect("warden merged").enabled);
    }

    #[test]
    fn insert_and_set_app_config_update_profiles_and_settings() {
        let mut config = ConfigFile::default();
        let app_config = sample_app_config("custom");

        config.insert_app_config(app_config.clone());
        config.set_app_config_settings(app_config.clone());

        let stored = config.profile_config("custom").expect("profile stored");
        assert_eq!(
            stored.api_endpoint.as_deref(),
            Some("https://custom-api.stakpak.dev")
        );
        assert_eq!(stored.api_key.as_deref(), Some("custom-key"));
        assert_eq!(
            stored.allowed_tools,
            Some(vec!["git".into(), "curl".into()])
        );
        assert_eq!(stored.auto_approve, Some(vec!["git status".into()]));
        assert!(stored.rulebooks.is_some());
        assert!(stored.warden.is_some());

        assert_eq!(
            config.settings.machine_name.as_deref(),
            Some("workstation-1")
        );
        assert_eq!(config.settings.auto_append_gitignore, Some(false));
    }

    #[test]
    fn ensure_readonly_inserts_profile_once() {
        let mut config = ConfigFile::with_default_profile();
        assert!(!config.profiles.contains_key("readonly"));
        assert!(config.ensure_readonly());
        assert!(config.profiles.contains_key("readonly"));
        assert!(!config.ensure_readonly(), "second call should be a no-op");

        let readonly = config.profile_config("readonly").expect("readonly present");
        let default = config.profile_config("default").expect("default present");
        assert_eq!(readonly.api_endpoint, default.api_endpoint);
        assert!(readonly.warden.as_ref().expect("readonly warden").enabled);
    }

    #[test]
    fn save_to_creates_parent_directories() {
        let dir = TempDir::new().unwrap();
        let nested_path = dir.path().join("nested/config/config.toml");
        let config = ConfigFile::with_default_profile();

        config.save_to(&nested_path).unwrap();

        assert!(nested_path.exists());
        let saved = std::fs::read_to_string(&nested_path).unwrap();
        assert!(saved.contains("[profiles.default]"));
        assert!(saved.contains("[settings]"));
    }

    #[test]
    fn migrate_old_config() {
        let dir = TempDir::new().unwrap();
        let path = get_a_config_path(&dir);
        let config = AppConfig::migrate_old_config(&path, OLD_CONFIG).unwrap();
        let default = config.profiles.get("default").unwrap();

        assert_eq!(default.api_endpoint.as_deref(), Some("https://legacy"));
        assert_eq!(default.api_key.as_deref(), Some("old-key"));
        assert_eq!(
            config.settings.machine_name.as_deref(),
            Some("legacy-machine")
        );
        assert_eq!(config.settings.auto_append_gitignore, Some(false));

        let saved = std::fs::read_to_string(&path).unwrap();
        assert!(saved.contains("[profiles.default]"));
        assert!(saved.contains("[settings]"));
    }

    #[test]
    fn profile_config_with_api_endpoint() {
        let p1 = ProfileConfig::with_api_endpoint("url1");
        let p2 = ProfileConfig::with_api_endpoint("url2");

        assert_eq!(p1.api_endpoint.as_deref(), Some("url1"));
        assert_eq!(p2.api_endpoint.as_deref(), Some("url2"));

        let default = ProfileConfig::default();

        assert!(default.api_endpoint.is_none());
        assert!(default.api_key.is_none());

        assert_ne!(p1.api_endpoint, default.api_endpoint);
        assert_ne!(p2.api_endpoint, default.api_endpoint);

        assert_eq!(p1.api_key, default.api_key);
        assert_eq!(p2.api_key, default.api_key);
    }

    #[test]
    fn load_config_file_for_missing_path() {
        let dir = TempDir::new().unwrap();
        let path = get_a_config_path(&dir);
        let config = AppConfig::load_config_file(&path).unwrap();

        assert!(config.profiles.contains_key("default"));
        assert!(!path.exists());
    }

    #[test]
    fn load_config_file_for_old_formats() {
        let dir = TempDir::new().unwrap();
        let path = get_a_config_path(&dir);

        std::fs::write(&path, OLD_CONFIG).unwrap();

        let config = AppConfig::load_config_file(&path).unwrap();
        assert_eq!(
            config.settings.machine_name.as_deref(),
            Some("legacy-machine")
        );
        assert_eq!(config.settings.auto_append_gitignore, Some(false));

        let default = config.profiles.get("default").unwrap();
        assert_eq!(default.api_endpoint.as_deref(), Some("https://legacy"));
        assert_eq!(default.api_key.as_deref(), Some("old-key"));

        let overriden = std::fs::read_to_string(&path).unwrap();
        assert!(overriden.contains("[profiles.default]"));
        assert!(overriden.contains("[settings]"));
    }

    #[test]
    fn load_config_file_for_new_formats() {
        let dir = TempDir::new().unwrap();
        let path = get_a_config_path(&dir);

        std::fs::write(&path, NEW_CONFIG).unwrap();

        let config = AppConfig::load_config_file(&path).unwrap();
        assert!(config.profiles.contains_key("dev"));

        let dev = config.profiles.get("dev").unwrap();
        assert_eq!(
            dev.api_endpoint.as_deref(),
            Some("https://new-api.stakpak.dev")
        );
        assert_eq!(dev.api_key.as_deref(), Some("dev-key"));
        assert_eq!(dev.allowed_tools, Some(vec!["read".to_string()]));

        assert_eq!(config.settings.machine_name.as_deref(), Some("dev-machine"));
        assert_eq!(config.settings.auto_append_gitignore, Some(true));
    }

    #[test]
    fn save_writes_profile_and_settings() {
        let dir = TempDir::new().unwrap();
        let path = get_a_config_path(&dir);
        let config = AppConfig {
            api_endpoint: "https://custom-api.stakpak.dev".into(),
            api_key: Some("custom-key".into()),
            mcp_server_host: Some("localhost:9000".into()),
            machine_name: Some("workstation-1".into()),
            auto_append_gitignore: Some(false),
            profile_name: "dev".into(),
            config_path: path.to_string_lossy().into_owned(),
            allowed_tools: Some(vec!["git".into(), "curl".into()]),
            auto_approve: Some(vec!["git status".into()]),
            rulebooks: Some(RulebookConfig {
                include: Some(vec!["https://rules.stakpak.dev/security/*".into()]),
                exclude: Some(vec!["https://rules.stakpak.dev/internal/*".into()]),
                include_tags: Some(vec!["security".into()]),
                exclude_tags: Some(vec!["beta".into()]),
            }),
            warden: Some(WardenConfig {
                enabled: true,
                volumes: vec!["/tmp:/tmp:ro".into()],
            }),
        };

        config.save().unwrap();

        let saved: ConfigFile = AppConfig::load_config_file(&path).unwrap();

        let profile = saved.profiles.get("dev").expect("profile saved");
        assert_eq!(
            profile.api_endpoint.as_deref(),
            Some("https://custom-api.stakpak.dev")
        );
        assert_eq!(profile.api_key.as_deref(), Some("custom-key"));
        assert_eq!(
            profile.allowed_tools,
            Some(vec!["git".to_string(), "curl".to_string()])
        );
        assert_eq!(profile.auto_approve, Some(vec!["git status".to_string()]));

        let rulebooks = profile.rulebooks.as_ref().expect("rulebooks persisted");
        assert_eq!(
            rulebooks.include.as_ref().unwrap(),
            &vec!["https://rules.stakpak.dev/security/*".to_string()]
        );
        assert_eq!(
            rulebooks.exclude.as_ref().unwrap(),
            &vec!["https://rules.stakpak.dev/internal/*".to_string()]
        );
        assert_eq!(
            rulebooks.include_tags.as_ref().unwrap(),
            &vec!["security".to_string()]
        );
        assert_eq!(
            rulebooks.exclude_tags.as_ref().unwrap(),
            &vec!["beta".to_string()]
        );

        let warden = profile.warden.as_ref().expect("warden persisted");
        assert!(warden.enabled);
        assert_eq!(&warden.volumes, &vec!["/tmp:/tmp:ro".to_string()]);

        assert_eq!(
            saved.settings.machine_name.as_deref(),
            Some("workstation-1")
        );
        assert_eq!(saved.settings.auto_append_gitignore, Some(false));
    }

    #[test]
    fn list_available_profiles_returns_default_when_missing_config() {
        let dir = TempDir::new().unwrap();
        let path = get_a_config_path(&dir);

        let profiles = AppConfig::list_available_profiles(Some(&path)).unwrap();

        assert_eq!(profiles, vec!["default".to_string()]);
    }

    #[test]
    fn list_available_profiles_reads_existing_config() {
        let dir = TempDir::new().unwrap();
        let path = get_a_config_path(&dir);

        std::fs::write(&path, NEW_CONFIG).unwrap();

        let profiles = AppConfig::list_available_profiles(Some(&path)).unwrap();

        assert_eq!(profiles, vec!["a".to_string(), "dev".to_string()]);
    }
}

#[cfg(test)]
mod tests {
    use super::*;
    use chrono::Utc;
    use stakpak_api::RuleBookVisibility;

    fn create_test_rulebook(uri: &str, tags: Vec<String>) -> ListRuleBook {
        ListRuleBook {
            id: "test-id".to_string(),
            uri: uri.to_string(),
            description: "Test rulebook".to_string(),
            visibility: RuleBookVisibility::Public,
            tags,
            created_at: Some(Utc::now()),
            updated_at: Some(Utc::now()),
        }
    }

    #[test]
    fn test_glob_pattern_matching() {
        // Test wildcard patterns
        assert!(RulebookConfig::matches_pattern(
            "https://rules.stakpak.dev/security/auth",
            "https://rules.stakpak.dev/security/*"
        ));

        assert!(RulebookConfig::matches_pattern(
            "https://rules.stakpak.dev/security/network",
            "https://rules.stakpak.dev/security/*"
        ));

        assert!(!RulebookConfig::matches_pattern(
            "https://rules.stakpak.dev/performance/v1",
            "https://rules.stakpak.dev/security/*"
        ));

        // Test exact match
        assert!(RulebookConfig::matches_pattern(
            "https://rules.stakpak.dev/performance/v2",
            "https://rules.stakpak.dev/performance/v2"
        ));

        // Test multiple wildcards
        assert!(RulebookConfig::matches_pattern(
            "https://internal.company.com/team1/stable",
            "https://internal.company.com/*/stable"
        ));

        assert!(!RulebookConfig::matches_pattern(
            "https://internal.company.com/team1/beta",
            "https://internal.company.com/*/stable"
        ));

        // Test question mark wildcard
        assert!(RulebookConfig::matches_pattern(
            "https://rules.stakpak.dev/performance/v1",
            "https://rules.stakpak.dev/performance/v?"
        ));

        assert!(RulebookConfig::matches_pattern(
            "https://rules.stakpak.dev/performance/v2",
            "https://rules.stakpak.dev/performance/v?"
        ));
    }

    #[test]
    fn test_rulebook_filtering_include_patterns() {
        let config = RulebookConfig {
            include: Some(vec![
                "https://rules.stakpak.dev/security/*".to_string(),
                "https://internal.company.com/*/stable".to_string(),
            ]),
            exclude: None,
            include_tags: None,
            exclude_tags: None,
        };

        let rulebooks = vec![
            create_test_rulebook("https://rules.stakpak.dev/security/auth", vec![]),
            create_test_rulebook("https://rules.stakpak.dev/performance/v1", vec![]),
            create_test_rulebook("https://internal.company.com/team1/stable", vec![]),
            create_test_rulebook("https://internal.company.com/team1/beta", vec![]),
            create_test_rulebook("https://experimental.rules.dev/test", vec![]),
        ];

        let filtered = config.filter_rulebooks(rulebooks);
        assert_eq!(filtered.len(), 2);
        assert!(
            filtered
                .iter()
                .any(|r| r.uri == "https://rules.stakpak.dev/security/auth")
        );
        assert!(
            filtered
                .iter()
                .any(|r| r.uri == "https://internal.company.com/team1/stable")
        );
    }

    #[test]
    fn test_rulebook_filtering_exclude_patterns() {
        let config = RulebookConfig {
            include: None,
            exclude: Some(vec![
                "https://rules.stakpak.dev/*/beta".to_string(),
                "https://experimental.rules.dev/*".to_string(),
            ]),
            include_tags: None,
            exclude_tags: None,
        };

        let rulebooks = vec![
            create_test_rulebook("https://rules.stakpak.dev/security/stable", vec![]),
            create_test_rulebook("https://rules.stakpak.dev/security/beta", vec![]),
            create_test_rulebook("https://internal.company.com/team1/stable", vec![]),
            create_test_rulebook("https://experimental.rules.dev/test", vec![]),
        ];

        let filtered = config.filter_rulebooks(rulebooks);
        assert_eq!(filtered.len(), 2);
        assert!(
            filtered
                .iter()
                .any(|r| r.uri == "https://rules.stakpak.dev/security/stable")
        );
        assert!(
            filtered
                .iter()
                .any(|r| r.uri == "https://internal.company.com/team1/stable")
        );
    }

    #[test]
    fn test_rulebook_filtering_include_tags() {
        let config = RulebookConfig {
            include: None,
            exclude: None,
            include_tags: Some(vec!["security".to_string(), "performance".to_string()]),
            exclude_tags: None,
        };

        let rulebooks = vec![
            create_test_rulebook(
                "https://rules.stakpak.dev/rule1",
                vec!["security".to_string()],
            ),
            create_test_rulebook(
                "https://rules.stakpak.dev/rule2",
                vec!["performance".to_string()],
            ),
            create_test_rulebook(
                "https://rules.stakpak.dev/rule3",
                vec!["experimental".to_string()],
            ),
            create_test_rulebook(
                "https://rules.stakpak.dev/rule4",
                vec!["security".to_string(), "production".to_string()],
            ),
        ];

        let filtered = config.filter_rulebooks(rulebooks);
        assert_eq!(filtered.len(), 3);
        assert!(filtered.iter().any(|r| r.uri.contains("rule1")));
        assert!(filtered.iter().any(|r| r.uri.contains("rule2")));
        assert!(filtered.iter().any(|r| r.uri.contains("rule4")));
    }

    #[test]
    fn test_rulebook_filtering_exclude_tags() {
        let config = RulebookConfig {
            include: None,
            exclude: None,
            include_tags: None,
            exclude_tags: Some(vec!["experimental".to_string(), "dev-only".to_string()]),
        };

        let rulebooks = vec![
            create_test_rulebook(
                "https://rules.stakpak.dev/rule1",
                vec!["security".to_string()],
            ),
            create_test_rulebook(
                "https://rules.stakpak.dev/rule2",
                vec!["experimental".to_string()],
            ),
            create_test_rulebook(
                "https://rules.stakpak.dev/rule3",
                vec!["production".to_string()],
            ),
            create_test_rulebook(
                "https://rules.stakpak.dev/rule4",
                vec!["dev-only".to_string(), "security".to_string()],
            ),
        ];

        let filtered = config.filter_rulebooks(rulebooks);
        assert_eq!(filtered.len(), 2);
        assert!(filtered.iter().any(|r| r.uri.contains("rule1")));
        assert!(filtered.iter().any(|r| r.uri.contains("rule3")));
    }

    #[test]
    fn test_rulebook_filtering_combined() {
        let config = RulebookConfig {
            include: Some(vec!["https://rules.stakpak.dev/*".to_string()]),
            exclude: Some(vec!["https://rules.stakpak.dev/*/beta".to_string()]),
            include_tags: Some(vec!["security".to_string()]),
            exclude_tags: Some(vec!["experimental".to_string()]),
        };

        let rulebooks = vec![
            create_test_rulebook(
                "https://rules.stakpak.dev/security/stable",
                vec!["security".to_string()],
            ),
            create_test_rulebook(
                "https://rules.stakpak.dev/security/beta",
                vec!["security".to_string()],
            ),
            create_test_rulebook(
                "https://rules.stakpak.dev/performance/stable",
                vec!["performance".to_string()],
            ),
            create_test_rulebook(
                "https://rules.stakpak.dev/security/experimental",
                vec!["security".to_string(), "experimental".to_string()],
            ),
            create_test_rulebook(
                "https://external.rules.dev/security",
                vec!["security".to_string()],
            ),
        ];

        let filtered = config.filter_rulebooks(rulebooks);
        assert_eq!(filtered.len(), 1);
        assert!(
            filtered
                .iter()
                .any(|r| r.uri == "https://rules.stakpak.dev/security/stable")
        );
    }

    #[test]
    fn test_config_file_parsing() {
        let config_content = r#"
[profiles]

[profiles.test]
api_endpoint = "https://test-api.stakpak.dev"
api_key = "test_key"
allowed_tools = ["read", "create"]
auto_approve = ["read"]

[profiles.test.rulebooks]
include = ["https://rules.stakpak.dev/security/*"]
exclude = ["https://rules.stakpak.dev/*/beta"]
include_tags = ["security", "performance"]
exclude_tags = ["experimental"]

[profiles.test.warden]
enabled = true
volumes = ["~/.stakpak/config.toml:/home/agent/.stakpak/config.toml:ro", "./:/agent:ro", "./.stakpak:/agent/.stakpak"]

[settings]
machine_name = "test-machine"
auto_append_gitignore = true
"#;

        let config: ConfigFile = toml::from_str(config_content).expect("Failed to parse config");

        let test_profile = config.profiles.get("test").expect("Test profile not found");
        assert_eq!(
            test_profile.api_endpoint,
            Some("https://test-api.stakpak.dev".to_string())
        );
        assert_eq!(test_profile.api_key, Some("test_key".to_string()));
        assert_eq!(
            test_profile.allowed_tools,
            Some(vec!["read".to_string(), "create".to_string()])
        );
        assert_eq!(test_profile.auto_approve, Some(vec!["read".to_string()]));

        let rulebooks = test_profile
            .rulebooks
            .as_ref()
            .expect("Rulebooks config not found");
        assert_eq!(
            rulebooks.include,
            Some(vec!["https://rules.stakpak.dev/security/*".to_string()])
        );
        assert_eq!(
            rulebooks.exclude,
            Some(vec!["https://rules.stakpak.dev/*/beta".to_string()])
        );
        assert_eq!(
            rulebooks.include_tags,
            Some(vec!["security".to_string(), "performance".to_string()])
        );
        assert_eq!(
            rulebooks.exclude_tags,
            Some(vec!["experimental".to_string()])
        );

        let warden = test_profile
            .warden
            .as_ref()
            .expect("Warden config not found");
        assert!(warden.enabled);
        assert_eq!(warden.volumes.len(), 3);
        assert_eq!(
            warden.volumes[0],
            "~/.stakpak/config.toml:/home/agent/.stakpak/config.toml:ro"
        );
        assert_eq!(warden.volumes[1], "./:/agent:ro");
        assert_eq!(warden.volumes[2], "./.stakpak:/agent/.stakpak");

        assert_eq!(
            config.settings.machine_name,
            Some("test-machine".to_string())
        );
        assert_eq!(config.settings.auto_append_gitignore, Some(true));
    }

    #[test]
    fn test_empty_filters_allow_all() {
        let config = RulebookConfig {
            include: None,
            exclude: None,
            include_tags: None,
            exclude_tags: None,
        };

        let rulebooks = vec![
            create_test_rulebook(
                "https://rules.stakpak.dev/rule1",
                vec!["security".to_string()],
            ),
            create_test_rulebook(
                "https://rules.stakpak.dev/rule2",
                vec!["performance".to_string()],
            ),
            create_test_rulebook(
                "https://experimental.rules.dev/rule3",
                vec!["experimental".to_string()],
            ),
        ];

        let original_count = rulebooks.len();
        let filtered = config.filter_rulebooks(rulebooks);
        assert_eq!(filtered.len(), original_count);
    }

    #[test]
    fn test_empty_include_lists_allow_all() {
        let config = RulebookConfig {
            include: Some(vec![]),
            exclude: None,
            include_tags: Some(vec![]),
            exclude_tags: None,
        };

        let rulebooks = vec![
            create_test_rulebook(
                "https://rules.stakpak.dev/rule1",
                vec!["security".to_string()],
            ),
            create_test_rulebook(
                "https://experimental.rules.dev/rule2",
                vec!["experimental".to_string()],
            ),
        ];

        let original_count = rulebooks.len();
        let filtered = config.filter_rulebooks(rulebooks);
        assert_eq!(filtered.len(), original_count);
    }
}<|MERGE_RESOLUTION|>--- conflicted
+++ resolved
@@ -293,9 +293,6 @@
 }
 
 impl AppConfig {
-<<<<<<< HEAD
-    pub fn get_config_path<P: AsRef<Path>>(path: Option<P>) -> PathBuf {
-=======
     pub fn load<P: AsRef<Path>>(
         profile_name: &str,
         custom_config_path: Option<P>,
@@ -387,8 +384,7 @@
         }
     }
 
-    fn get_config_path<P: AsRef<Path>>(path: Option<P>) -> PathBuf {
->>>>>>> 58670efe
+    pub fn get_config_path<P: AsRef<Path>>(path: Option<P>) -> PathBuf {
         match path {
             Some(p) => p.as_ref().to_path_buf(),
             None => std::env::home_dir()
