use std::sync::Arc;

use crate::{
    // code_index::{get_or_build_local_code_index, start_code_index_watcher},
    config::{AppConfig, ProviderType},
};
use clap::Subcommand;
use serde::{Deserialize, Serialize};
use stakpak_api::{
    AgentProvider,
    local::{LocalClient, LocalClientConfig},
    remote::RemoteClient,
};

pub mod acp;
pub mod agent;
pub mod auto_update;
pub mod mcp;
pub mod warden;

pub use mcp::McpCommands;

/// Frontmatter structure for rulebook metadata
#[derive(Deserialize, Serialize)]
struct RulebookFrontmatter {
    uri: String,
    description: String,
    #[serde(default)]
    tags: Vec<String>,
}

/// Parse rulebook metadata from markdown content with YAML frontmatter
/// Expects frontmatter with uri, description, and tags
/// Returns (uri, description, tags, content_without_frontmatter)
fn parse_rulebook_metadata(content: &str) -> Result<(String, String, Vec<String>, String), String> {
    // Check if content starts with frontmatter (---)
    let content = content.trim_start();
    if !content.starts_with("---") {
        return Err("Rulebook file must start with YAML frontmatter (---) containing uri, description, and tags".into());
    }

    // Find the end of frontmatter
    let rest = &content[3..]; // Skip first "---"
    let end_pos = rest
        .find("\n---")
        .ok_or("Frontmatter must end with '---'")?;

    let frontmatter_yaml = &rest[..end_pos];

    // Parse YAML frontmatter
    let frontmatter: RulebookFrontmatter = serde_yaml::from_str(frontmatter_yaml)
        .map_err(|e| format!("Failed to parse YAML frontmatter: {}", e))?;

    // Extract content after frontmatter (skip the closing "---" and any leading whitespace)
    let content_body = rest[end_pos + 4..].trim_start().to_string();

    Ok((
        frontmatter.uri,
        frontmatter.description,
        frontmatter.tags,
        content_body,
    ))
}

#[derive(Subcommand, PartialEq)]
pub enum ConfigCommands {
    /// Show current configuration
    Show,
    /// Print a complete sample configuration file
    Sample,
}

#[derive(Subcommand, PartialEq)]
pub enum RulebookCommands {
    /// Get a specific rulebook or list all rulebooks
    Get {
        /// Rulebook URI (optional - if not provided, lists all rulebooks)
        uri: Option<String>,
    },
    /// Apply/create a rulebook from a markdown file
    Apply {
        /// Path to the markdown file containing the rulebook
        file_path: String,
    },
    /// Delete a rulebook
    Delete {
        /// Rulebook URI to delete
        uri: String,
    },
}

#[derive(Subcommand, PartialEq)]
pub enum Commands {
    /// Get CLI Version
    Version,
    /// Login to Stakpak
    Login {
        /// API key for authentication
        #[arg(long, env("STAKPAK_API_KEY"))]
        api_key: String,
    },

    /// Logout from Stakpak
    Logout,

    /// Start Agent Client Protocol server (for editor integration)
    ///
    Acp {
        /// Read system prompt from file
        #[arg(long = "system-prompt-file")]
        system_prompt_file: Option<String>,
    },

    /// Set configuration values
    Set {
        /// Set machine name for device identification
        #[arg(long = "machine-name")]
        machine_name: Option<String>,
        /// Enable or disable auto-appending .stakpak to .gitignore files
        #[arg(long = "auto-append-gitignore")]
        auto_append_gitignore: Option<bool>,
    },

    /// Configuration management commands
    #[command(subcommand)]
    Config(ConfigCommands),

    /// Rulebook management commands
    #[command(subcommand, alias = "rb")]
    Rulebooks(RulebookCommands),

    /// Get current account
    Account,

    /// MCP commands
    #[command(subcommand)]
    Mcp(McpCommands),

    /// Stakpak Warden wraps coding agents to apply security policies and limit their capabilities
    Warden {
        /// Environment variables to pass to container
        #[arg(short, long, action = clap::ArgAction::Append)]
        env: Vec<String>,
        /// Additional volumes to mount
        #[arg(short, long, action = clap::ArgAction::Append)]
        volume: Vec<String>,
        #[command(subcommand)]
        command: Option<warden::WardenCommands>,
    },
    /// Update Stakpak Agent to the latest version
    Update,
}

async fn get_client(config: &AppConfig) -> Result<Arc<dyn AgentProvider>, String> {
    match config.provider {
        ProviderType::Remote => {
            let client = RemoteClient::new(&config.clone().into())?;
            Ok(Arc::new(client))
        }
        ProviderType::Local => {
<<<<<<< HEAD
            let client = LocalClient::new(LocalClientConfig {
                store_path: None,
                anthropic_config: config.anthropic.clone(),
                openai_config: config.openai.clone(),
                eco_model: config.eco_model.clone(),
                recovery_model: config.recovery_model.clone(),
                smart_model: config.smart_model.clone(),
                hook_registry: None,
            })
            .await
            .map_err(|e| format!("Failed to create local client: {}", e))?;
            Ok(Box::new(client))
=======
            let client = LocalClient::new(LocalClientConfig { store_path: None })
                .await
                .map_err(|e| format!("Failed to create local client: {}", e))?;
            Ok(Arc::new(client))
>>>>>>> 33237961
        }
    }
}

impl Commands {
    pub fn requires_auth(&self) -> bool {
        !matches!(
            self,
            Commands::Login { .. }
                | Commands::Logout
                | Commands::Set { .. }
                | Commands::Config(_)
                | Commands::Version
                | Commands::Update
                | Commands::Acp { .. }
        )
    }
    pub async fn run(self, config: AppConfig) -> Result<(), String> {
        match self {
<<<<<<< HEAD
            Commands::Mcp {
                disable_secret_redaction,
                privacy_mode,
                tool_mode,
                enable_slack_tools,
                index_big_project: _,
                disable_mcp_mtls,
            } => {
                let _api_config: ClientConfig = config.clone().into();
                match tool_mode {
                    ToolMode::RemoteOnly | ToolMode::Combined => {
                        // match get_or_build_local_code_index(&api_config, None, index_big_project)
                        //     .await
                        // {
                        //     Ok(_) => {
                        //         // Indexing was successful, start the file watcher
                        //         tokio::spawn(async move {
                        //             match start_code_index_watcher(&api_config, None) {
                        //                 Ok(_) => {}
                        //                 Err(e) => {
                        //                     eprintln!("Failed to start code index watcher: {}", e);
                        //                 }
                        //             }
                        //         });
                        //     }
                        //     Err(e)
                        //         if e.contains("threshold") && e.contains("--index-big-project") =>
                        //     {
                        //         // This is the expected error when file count exceeds limit
                        //         // Continue silently without file watcher
                        //     }
                        //     Err(e) => {
                        //         eprintln!("Failed to build code index: {}", e);
                        //         // Continue without code indexing instead of exiting
                        //     }
                        // }
                    }
                    ToolMode::LocalOnly => {}
                }

                let (bind_address, listener) =
                    network::find_available_bind_address_with_listener().await?;

                // Generate certificates if mTLS is enabled
                let certificate_chain = if !disable_mcp_mtls {
                    match stakpak_shared::cert_utils::CertificateChain::generate() {
                        Ok(chain) => {
                            println!("🔐 mTLS enabled - generated certificate chain");
                            if let Ok(ca_pem) = chain.get_ca_cert_pem() {
                                println!("📜 CA Certificate (copy this to your client):");
                                println!("{}", ca_pem);
                            }
                            Some(chain)
                        }
                        Err(e) => {
                            eprintln!("Failed to generate certificate chain: {}", e);
                            std::process::exit(1);
                        }
                    }
                } else {
                    None
                };

                let protocol = if !disable_mcp_mtls { "https" } else { "http" };
                println!("MCP server started at {}://{}/mcp", protocol, bind_address);

                // Create AgentProvider instance
                let client: Arc<dyn AgentProvider> = match config.provider {
                    ProviderType::Remote => {
                        let remote_client =
                            RemoteClient::new(&config.clone().into()).map_err(|e| e.to_string())?;
                        Arc::new(remote_client)
                    }
                    ProviderType::Local => {
                        let client = LocalClient::new(LocalClientConfig {
                            store_path: None,
                            anthropic_config: config.anthropic.clone(),
                            openai_config: config.openai.clone(),
                            eco_model: config.eco_model.clone(),
                            recovery_model: config.recovery_model.clone(),
                            smart_model: config.smart_model.clone(),
                            hook_registry: None,
                        })
                        .await
                        .map_err(|e| format!("Failed to create local client: {}", e))?;
                        Arc::new(client)
                    }
                };

                start_server(
                    MCPServerConfig {
                        client: Some(client),
                        redact_secrets: !disable_secret_redaction,
                        privacy_mode,
                        enabled_tools: EnabledToolsConfig {
                            slack: enable_slack_tools,
                        },
                        tool_mode,
                        subagent_configs: None, // MCP standalone mode doesn't need subagent configs
                        bind_address,
                        certificate_chain: Arc::new(certificate_chain),
                    },
                    Some(listener),
                    None,
                )
                .await
                .map_err(|e| e.to_string())?;
=======
            Commands::Mcp(command) => {
                command.run(config).await?;
>>>>>>> 33237961
            }
            Commands::Login { api_key } => {
                let mut updated_config = config.clone();
                updated_config.api_key = Some(api_key);

                updated_config
                    .save()
                    .map_err(|e| format!("Failed to save config: {}", e))?;
            }
            Commands::Logout => {
                let mut updated_config = config.clone();
                updated_config.api_key = None;

                updated_config
                    .save()
                    .map_err(|e| format!("Failed to save config: {}", e))?;
            }
            Commands::Set {
                machine_name,
                auto_append_gitignore,
            } => {
                let mut updated_config = config.clone();
                let mut config_updated = false;

                if let Some(name) = machine_name {
                    updated_config.machine_name = Some(name.clone());
                    config_updated = true;
                    println!("Machine name set to: {}", name);
                }

                if let Some(append) = auto_append_gitignore {
                    updated_config.auto_append_gitignore = Some(append);
                    config_updated = true;
                    println!("Auto-appending .stakpak to .gitignore: {}", append);
                }

                if config_updated {
                    updated_config
                        .save()
                        .map_err(|e| format!("Failed to save config: {}", e))?;
                } else {
                    println!("No configuration option provided. Available options:");
                    println!(
                        "  --machine-name <name>        Set machine name for device identification"
                    );
                    println!(
                        "  --auto-append-gitignore <bool>  Enable/disable auto-appending .stakpak to .gitignore"
                    );
                }
            }
            Commands::Config(config_command) => match config_command {
                ConfigCommands::Show => {
                    println!("Current configuration:");
                    println!("  Profile: {}", config.profile_name);
                    println!(
                        "  Machine name: {}",
                        config.machine_name.as_deref().unwrap_or("(not set)")
                    );
                    println!(
                        "  Auto-append .stakpak to .gitignore: {}",
                        config.auto_append_gitignore.unwrap_or(true)
                    );
                    println!("  API endpoint: {}", config.api_endpoint);
                    let api_key_display = match &config.api_key {
                        Some(key) if !key.is_empty() => "***".to_string(),
                        _ => "(not set)".to_string(),
                    };
                    println!("  API key: {}", api_key_display);
                }
                ConfigCommands::Sample => {
                    print_sample_config();
                }
            },
            Commands::Rulebooks(rulebook_command) => {
                let client = get_client(&config).await?;
                match rulebook_command {
                    RulebookCommands::Get { uri } => {
                        if let Some(uri) = uri {
                            // Get specific rulebook and output in apply-compatible format
                            let rulebook = client.get_rulebook_by_uri(&uri).await?;

                            // Create frontmatter struct
                            let frontmatter = RulebookFrontmatter {
                                uri: rulebook.uri,
                                description: rulebook.description,
                                tags: rulebook.tags,
                            };

                            // Serialize frontmatter to YAML
                            let yaml = serde_yaml::to_string(&frontmatter)
                                .map_err(|e| format!("Failed to serialize frontmatter: {}", e))?;

                            // Output in apply-compatible format with YAML frontmatter
                            println!("---");
                            print!("{}", yaml.trim());
                            println!("\n---");
                            println!("{}", rulebook.content);
                        } else {
                            // List all rulebooks
                            let rulebooks = client.list_rulebooks().await?;
                            if rulebooks.is_empty() {
                                println!("No rulebooks found.");
                            } else {
                                println!("Rulebooks:\n");
                                for rb in rulebooks {
                                    println!("  - URI: {}", rb.uri);
                                    println!("    Description: {}", rb.description);
                                    println!("    Tags: {}", rb.tags.join(", "));
                                    println!("    Visibility: {:?}", rb.visibility);
                                }
                            }
                        }
                    }
                    RulebookCommands::Apply { file_path } => {
                        // Read the markdown file
                        let content = std::fs::read_to_string(file_path)
                            .map_err(|e| format!("Failed to read file: {}", e))?;

                        // Parse frontmatter to extract metadata and content body
                        let (uri, description, tags, content_body) =
                            parse_rulebook_metadata(&content)?;

                        // Create the rulebook with content body (without frontmatter)
                        client
                            .create_rulebook(&uri, &description, &content_body, tags, None)
                            .await?;

                        println!("✓ Rulebook created/updated successfully");
                        println!("  URI: {}", uri);
                    }
                    RulebookCommands::Delete { uri } => {
                        client.delete_rulebook(&uri).await?;
                        println!("✓ Rulebook deleted: {}", uri);
                    }
                }
            }
            Commands::Account => {
                let client = get_client(&config).await?;
                let data = client.get_my_account().await?;
                println!("{}", data.to_text());
            }
            Commands::Version => {
                println!(
                    "stakpak v{} (https://github.com/stakpak/agent)",
                    env!("CARGO_PKG_VERSION")
                );
            }
            Commands::Warden {
                env,
                volume,
                command,
            } => {
                match command {
                    Some(warden_command) => {
                        warden::WardenCommands::run(warden_command, config).await?;
                    }
                    None => {
                        // Default behavior: run warden with preconfigured setup
                        warden::run_default_warden(config, volume, env).await?;
                    }
                }
            }
            Commands::Update => {
                auto_update::run_auto_update().await?;
            }
            Commands::Acp { system_prompt_file } => {
                let system_prompt = if let Some(system_prompt_file_path) = &system_prompt_file {
                    match std::fs::read_to_string(system_prompt_file_path) {
                        Ok(content) => {
                            println!(
                                "📖 Reading system prompt from file: {}",
                                system_prompt_file_path
                            );
                            Some(content.trim().to_string())
                        }
                        Err(e) => {
                            eprintln!(
                                "Failed to read system prompt file '{}': {}",
                                system_prompt_file_path, e
                            );
                            None
                        }
                    }
                } else {
                    None
                };
                // Start ACP agent
                let (tx, _rx) = tokio::sync::mpsc::unbounded_channel();
                let agent =
                    match crate::commands::acp::StakpakAcpAgent::new(config, tx, system_prompt)
                        .await
                    {
                        Ok(agent) => agent,
                        Err(e) => {
                            eprintln!("Failed to create ACP agent: {}", e);
                            std::process::exit(1);
                        }
                    };

                if let Err(e) = agent.run_stdio().await {
                    eprintln!("ACP agent failed: {}", e);
                    std::process::exit(1);
                }
            }
        }
        Ok(())
    }
}

fn print_sample_config() {
    println!(
        r#"# Stakpak Configuration File

# Profile-based configuration allows different settings for different environments
[profiles]

# Special 'all' profile - settings that apply to ALL profiles as defaults
# Individual profiles can override these settings
[profiles.all]
api_endpoint = "https://apiv2.stakpak.dev"
# Common tools that should be available across all profiles
allowed_tools = ["view", "search_docs", "read_rulebook", "local_code_search"]
# Conservative auto-approve list that works for all environments
auto_approve = ["view", "search_docs", "read_rulebook"]

[profiles.all.rulebooks]
# Common rulebook patterns for all profiles
include = ["stakpak://yourdomain.com/common/**"]
exclude = ["stakpak://yourdomain.com/archive/**"]
include_tags = ["common", "shared"]
exclude_tags = ["archived", "obsolete"]

# Default profile - used when no specific profile is selected
# Inherits from 'all' profile and can override specific settings
[profiles.default]
api_key = "your_api_key_here"

# Extends the 'all' profile's allowed_tools with additional development tools
allowed_tools = ["view", "search_docs", "read_rulebook", "local_code_search", "create", "str_replace", "run_command"]

# Inherits auto_approve from 'all' profile (view, search_docs, read_rulebook)
# No need to redefine unless you want to override

# Rulebook filtering configuration
[profiles.default.rulebooks]
# URI patterns to include (supports glob patterns like * and **)
include = ["stakpak://yourdomain.com/*", "stakpak://**/*.md"]

# URI patterns to exclude (supports glob patterns)
exclude = ["stakpak://restricted.domain.com/**"]

# Tags to include - only rulebooks with these tags will be loaded
include_tags = ["terraform", "kubernetes", "security"]

# Tags to exclude - rulebooks with these tags will be filtered out
exclude_tags = ["deprecated", "experimental"]

# Warden (runtime security) configuration
# When enabled, the main 'stakpak' command will automatically run with Warden security enforcer
# This provides isolation and security policies for the agent execution
[profiles.default.warden]
enabled = true
volumes = [
    # working directory
    "./:/agent:ro",

    # cloud credentials (read-only)
    "~/.aws:/home/agent/.aws:ro",
    "~/.config/gcloud:/home/agent/.config/gcloud:ro",
    "~/.digitalocean:/home/agent/.digitalocean:ro",
    "~/.azure:/home/agent/.azure:ro",
    "~/.kube:/home/agent/.kube:ro",
]

# Production profile - stricter settings for production environments
# Inherits from 'all' profile but restricts tools for safety
[profiles.production]
api_key = "prod_api_key_here"

# Restricts allowed_tools to only read-only operations (overrides 'all' profile)
allowed_tools = ["view", "search_docs", "read_rulebook"]

# Uses the same conservative auto_approve list from 'all' profile
# No need to redefine since 'all' profile already has safe defaults

[profiles.production.rulebooks]
# Only include production-ready rulebooks
include = ["stakpak://yourdomain.com/prod/**"]
exclude = ["stakpak://yourdomain.com/dev/**", "stakpak://yourdomain.com/test/**"]
include_tags = ["production", "stable"]
exclude_tags = ["dev", "test", "experimental"]

# Development profile - more permissive settings for development
# Inherits from 'all' profile and extends with development-specific tools
[profiles.development]
api_key = "dev_api_key_here"

# Extends 'all' profile's allowed_tools with write operations for development
allowed_tools = ["view", "search_docs", "read_rulebook", "local_code_search", "create", "str_replace", "run_command"]

# Extends 'all' profile's auto_approve with additional development tools
auto_approve = ["view", "search_docs", "read_rulebook", "create"]

[profiles.development.rulebooks]
# Include development and test rulebooks
include = ["stakpak://yourdomain.com/dev/**", "stakpak://yourdomain.com/test/**"]
exclude = []
include_tags = ["dev", "test", "experimental"]
exclude_tags = []

# Global settings that apply to all profiles
[settings]
# Machine name for device identification
machine_name = "my-development-machine"

# Automatically append .stakpak to .gitignore files
auto_append_gitignore = true
"#
    );
}<|MERGE_RESOLUTION|>--- conflicted
+++ resolved
@@ -158,7 +158,6 @@
             Ok(Arc::new(client))
         }
         ProviderType::Local => {
-<<<<<<< HEAD
             let client = LocalClient::new(LocalClientConfig {
                 store_path: None,
                 anthropic_config: config.anthropic.clone(),
@@ -170,13 +169,7 @@
             })
             .await
             .map_err(|e| format!("Failed to create local client: {}", e))?;
-            Ok(Box::new(client))
-=======
-            let client = LocalClient::new(LocalClientConfig { store_path: None })
-                .await
-                .map_err(|e| format!("Failed to create local client: {}", e))?;
             Ok(Arc::new(client))
->>>>>>> 33237961
         }
     }
 }
@@ -196,118 +189,8 @@
     }
     pub async fn run(self, config: AppConfig) -> Result<(), String> {
         match self {
-<<<<<<< HEAD
-            Commands::Mcp {
-                disable_secret_redaction,
-                privacy_mode,
-                tool_mode,
-                enable_slack_tools,
-                index_big_project: _,
-                disable_mcp_mtls,
-            } => {
-                let _api_config: ClientConfig = config.clone().into();
-                match tool_mode {
-                    ToolMode::RemoteOnly | ToolMode::Combined => {
-                        // match get_or_build_local_code_index(&api_config, None, index_big_project)
-                        //     .await
-                        // {
-                        //     Ok(_) => {
-                        //         // Indexing was successful, start the file watcher
-                        //         tokio::spawn(async move {
-                        //             match start_code_index_watcher(&api_config, None) {
-                        //                 Ok(_) => {}
-                        //                 Err(e) => {
-                        //                     eprintln!("Failed to start code index watcher: {}", e);
-                        //                 }
-                        //             }
-                        //         });
-                        //     }
-                        //     Err(e)
-                        //         if e.contains("threshold") && e.contains("--index-big-project") =>
-                        //     {
-                        //         // This is the expected error when file count exceeds limit
-                        //         // Continue silently without file watcher
-                        //     }
-                        //     Err(e) => {
-                        //         eprintln!("Failed to build code index: {}", e);
-                        //         // Continue without code indexing instead of exiting
-                        //     }
-                        // }
-                    }
-                    ToolMode::LocalOnly => {}
-                }
-
-                let (bind_address, listener) =
-                    network::find_available_bind_address_with_listener().await?;
-
-                // Generate certificates if mTLS is enabled
-                let certificate_chain = if !disable_mcp_mtls {
-                    match stakpak_shared::cert_utils::CertificateChain::generate() {
-                        Ok(chain) => {
-                            println!("🔐 mTLS enabled - generated certificate chain");
-                            if let Ok(ca_pem) = chain.get_ca_cert_pem() {
-                                println!("📜 CA Certificate (copy this to your client):");
-                                println!("{}", ca_pem);
-                            }
-                            Some(chain)
-                        }
-                        Err(e) => {
-                            eprintln!("Failed to generate certificate chain: {}", e);
-                            std::process::exit(1);
-                        }
-                    }
-                } else {
-                    None
-                };
-
-                let protocol = if !disable_mcp_mtls { "https" } else { "http" };
-                println!("MCP server started at {}://{}/mcp", protocol, bind_address);
-
-                // Create AgentProvider instance
-                let client: Arc<dyn AgentProvider> = match config.provider {
-                    ProviderType::Remote => {
-                        let remote_client =
-                            RemoteClient::new(&config.clone().into()).map_err(|e| e.to_string())?;
-                        Arc::new(remote_client)
-                    }
-                    ProviderType::Local => {
-                        let client = LocalClient::new(LocalClientConfig {
-                            store_path: None,
-                            anthropic_config: config.anthropic.clone(),
-                            openai_config: config.openai.clone(),
-                            eco_model: config.eco_model.clone(),
-                            recovery_model: config.recovery_model.clone(),
-                            smart_model: config.smart_model.clone(),
-                            hook_registry: None,
-                        })
-                        .await
-                        .map_err(|e| format!("Failed to create local client: {}", e))?;
-                        Arc::new(client)
-                    }
-                };
-
-                start_server(
-                    MCPServerConfig {
-                        client: Some(client),
-                        redact_secrets: !disable_secret_redaction,
-                        privacy_mode,
-                        enabled_tools: EnabledToolsConfig {
-                            slack: enable_slack_tools,
-                        },
-                        tool_mode,
-                        subagent_configs: None, // MCP standalone mode doesn't need subagent configs
-                        bind_address,
-                        certificate_chain: Arc::new(certificate_chain),
-                    },
-                    Some(listener),
-                    None,
-                )
-                .await
-                .map_err(|e| e.to_string())?;
-=======
             Commands::Mcp(command) => {
                 command.run(config).await?;
->>>>>>> 33237961
             }
             Commands::Login { api_key } => {
                 let mut updated_config = config.clone();
