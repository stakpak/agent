use crate::agent::run::helpers::system_message;
use crate::commands::agent::run::checkpoint::{
    extract_checkpoint_id_from_messages, extract_checkpoint_messages_and_tool_calls,
    get_checkpoint_messages, resume_session_from_checkpoint,
};
use crate::commands::agent::run::helpers::{
    add_local_context, add_rulebooks, add_subagents, convert_tools_map_with_filter,
    tool_call_history_string, tool_result, user_message,
};
use crate::commands::agent::run::renderer::{OutputFormat, OutputRenderer};
use crate::commands::agent::run::stream::process_responses_stream;
use crate::commands::agent::run::tooling::{list_sessions, run_tool_call};
use crate::commands::agent::run::tui::{send_input_event, send_tool_call};
use crate::commands::warden;
use crate::config::AppConfig;
use crate::utils::check_update::get_latest_cli_version;
use crate::utils::local_context::LocalContext;
use crate::utils::network;
use reqwest::header::HeaderMap;
use stakpak_api::models::ApiStreamError;
use stakpak_api::{Client, ClientConfig, ListRuleBook};
use stakpak_mcp_client::ClientManager;
use stakpak_mcp_server::{EnabledToolsConfig, MCPServerConfig, ToolMode, start_server};
use stakpak_shared::cert_utils::CertificateChain;
use stakpak_shared::models::integrations::mcp::CallToolResultExt;
use stakpak_shared::models::integrations::openai::{
    AgentModel, ChatMessage, MessageContent, Role, ToolCall, ToolCallResultStatus,
};
use stakpak_shared::models::subagent::SubagentConfigs;
use stakpak_tui::{InputEvent, LoadingOperation, OutputEvent};
use std::sync::Arc;
use uuid::Uuid;

type ClientTaskResult = Result<
    (
        Vec<ChatMessage>,
        Option<Uuid>,
        Option<AppConfig>,
        stakpak_shared::models::integrations::openai::Usage,
    ),
    String,
>;

pub struct RunInteractiveConfig {
    pub checkpoint_id: Option<String>,
    pub local_context: Option<LocalContext>,
    pub redact_secrets: bool,
    pub privacy_mode: bool,
    pub rulebooks: Option<Vec<ListRuleBook>>,
    pub subagent_configs: Option<SubagentConfigs>,
    pub enable_mtls: bool,
    pub is_git_repo: bool,
    pub study_mode: bool,
    pub system_prompt: Option<String>,
    pub allowed_tools: Option<Vec<String>>,
    pub auto_approve: Option<Vec<String>>,
    pub enabled_tools: EnabledToolsConfig,
    pub model: AgentModel,
}

pub async fn run_interactive(
    mut ctx: AppConfig,
    mut config: RunInteractiveConfig,
) -> Result<(), String> {
    // Outer loop for profile switching
    'profile_switch_loop: loop {
        let mut model = config.model.clone();
        let mut messages: Vec<ChatMessage> = Vec::new();
        let mut tools_queue: Vec<ToolCall> = Vec::new();
        let mut should_update_rulebooks_on_next_message = false;
        let mut total_session_usage = stakpak_shared::models::integrations::openai::Usage {
            prompt_tokens: 0,
            completion_tokens: 0,
            total_tokens: 0,
            prompt_tokens_details: None,
        };

        // Clone config values for this iteration
        let api_key = ctx.api_key.clone();
        let api_endpoint = ctx.api_endpoint.clone();
        let config_path = ctx.config_path.clone();
        let mcp_server_host = ctx.mcp_server_host.clone();
        let local_context = config.local_context.clone();
        let mut rulebooks = config.rulebooks.clone();
        let mut all_available_rulebooks: Option<Vec<ListRuleBook>> = None;
        let system_prompt = config.system_prompt.clone();
        let subagent_configs = config.subagent_configs.clone();
        let checkpoint_id = config.checkpoint_id.clone();
        let allowed_tools = config.allowed_tools.clone();
        let auto_approve = config.auto_approve.clone();
        let enabled_tools = config.enabled_tools.clone();
        let redact_secrets = config.redact_secrets;
        let privacy_mode = config.privacy_mode;
        let enable_mtls = config.enable_mtls;
        let is_git_repo = config.is_git_repo;
        let study_mode = config.study_mode;

        // Create fresh channels for this iteration
        let (input_tx, input_rx) = tokio::sync::mpsc::channel::<InputEvent>(100);
        let (output_tx, mut output_rx) = tokio::sync::mpsc::channel::<OutputEvent>(100);
        let (mcp_progress_tx, mut mcp_progress_rx) = tokio::sync::mpsc::channel(100);
        let (shutdown_tx, shutdown_rx) = tokio::sync::broadcast::channel::<()>(1);
        let (cancel_tx, cancel_rx) = tokio::sync::broadcast::channel::<()>(1);
        let ctx_clone = ctx.clone();
        let (bind_address, listener) = network::find_available_bind_address_with_listener().await?;

        // Generate certificates if mTLS is enabled
        let certificate_chain = Arc::new(if enable_mtls {
            Some(CertificateChain::generate().map_err(|e| e.to_string())?)
        } else {
            None
        });

        let protocol = if enable_mtls { "https" } else { "http" };
        let local_mcp_server_host = format!("{}://{}", protocol, bind_address);

        let certificate_chain_for_server = certificate_chain.clone();
        let subagent_configs_for_server = subagent_configs.clone();
        let mcp_handle = tokio::spawn(async move {
            let _ = start_server(
                MCPServerConfig {
                    api: ClientConfig {
                        api_key: ctx_clone.api_key.clone(),
                        api_endpoint: ctx_clone.api_endpoint.clone(),
                    },
                    redact_secrets,
                    privacy_mode,
                    enabled_tools,
                    tool_mode: ToolMode::Combined,
                    subagent_configs: subagent_configs_for_server,
                    bind_address,
                    certificate_chain: certificate_chain_for_server,
                },
                Some(listener),
                Some(shutdown_rx),
            )
            .await;
        });

        // Initialize clients and tools
        let clients = ClientManager::new(
            mcp_server_host.unwrap_or(local_mcp_server_host.clone()),
            Some(mcp_progress_tx),
            certificate_chain,
        )
        .await
        .map_err(|e| e.to_string())?;
        let tools_map = clients.get_tools().await.map_err(|e| e.to_string())?;
        let tools = convert_tools_map_with_filter(&tools_map, allowed_tools.as_ref());

        // Spawn TUI task
        let shutdown_tx_for_tui = shutdown_tx.clone();
        let current_profile_for_tui = ctx.profile_name.clone();
        let rulebook_config_for_tui = ctx.rulebooks.clone().map(|rb| stakpak_tui::RulebookConfig {
            include: rb.include,
            exclude: rb.exclude,
            include_tags: rb.include_tags,
            exclude_tags: rb.exclude_tags,
        });

        let model_clone = model.clone();
        let tui_handle = tokio::spawn(async move {
            let latest_version = get_latest_cli_version().await;
            stakpak_tui::run_tui(
                input_rx,
                output_tx,
                Some(cancel_tx.clone()),
                shutdown_tx_for_tui,
                latest_version.ok(),
                redact_secrets,
                privacy_mode,
                is_git_repo,
                auto_approve.as_ref(),
                allowed_tools.as_ref(),
                current_profile_for_tui,
                rulebook_config_for_tui,
                model_clone,
            )
            .await
            .map_err(|e| e.to_string())
        });

        let input_tx_clone = input_tx.clone();
        let mcp_progress_handle = tokio::spawn(async move {
            while let Some(progress) = mcp_progress_rx.recv().await {
                let _ =
                    send_input_event(&input_tx_clone, InputEvent::StreamToolResult(progress)).await;
            }
        });

        // Spawn client task
        let api_key_for_client = api_key.clone();
        let api_endpoint_for_client = api_endpoint.clone();
        let shutdown_tx_for_client = shutdown_tx.clone();
        let client_handle: tokio::task::JoinHandle<ClientTaskResult> = tokio::spawn(async move {
            let mut current_session_id: Option<Uuid> = None;
            let client = Client::new(&ClientConfig {
                api_key: api_key_for_client.clone(),
                api_endpoint: api_endpoint_for_client.clone(),
            })
            .map_err(|e| e.to_string())?;

            let data = client.get_my_account().await?;
            send_input_event(&input_tx, InputEvent::GetStatus(data.to_text())).await?;
            // Load available profiles and send to TUI
            let profiles_config_path = ctx.config_path.clone();
            let current_profile_name = ctx.profile_name.clone();
            if let Ok(profiles) = AppConfig::list_available_profiles(Some(&profiles_config_path)) {
                let _ = send_input_event(
                    &input_tx,
                    InputEvent::ProfilesLoaded(profiles, current_profile_name),
                )
                .await;
            }

            // Load available rulebooks and send to TUI
            if let Ok(all_rulebooks) = client.list_rulebooks().await {
                all_available_rulebooks = Some(all_rulebooks.clone());
                let _ =
                    send_input_event(&input_tx, InputEvent::RulebooksLoaded(all_rulebooks)).await;
            }

            if let Some(checkpoint_id_str) = checkpoint_id {
                // Try to get session ID from checkpoint
                let checkpoint_uuid = Uuid::parse_str(&checkpoint_id_str).map_err(|_| {
                    format!(
                        "Invalid checkpoint ID '{}' - must be a valid UUID",
                        checkpoint_id_str
                    )
                })?;

                // Try to get the checkpoint with session info
                if let Ok(checkpoint_with_session) =
                    client.get_agent_checkpoint(checkpoint_uuid).await
                {
                    current_session_id = Some(checkpoint_with_session.session.id);
                }

                let checkpoint_messages =
                    get_checkpoint_messages(&client, &checkpoint_id_str).await?;

                let (chat_messages, tool_calls) = extract_checkpoint_messages_and_tool_calls(
                    &checkpoint_id_str,
                    &input_tx,
                    checkpoint_messages,
                )
                .await?;

                tools_queue.extend(tool_calls.clone());

                if !tools_queue.is_empty() {
                    send_input_event(&input_tx, InputEvent::MessageToolCalls(tools_queue.clone()))
                        .await?;
                    let initial_tool_call = tools_queue.remove(0);
                    send_tool_call(&input_tx, &initial_tool_call).await?;
                }

                messages.extend(chat_messages);
            }

            if let Some(system_prompt_text) = system_prompt {
                messages.insert(0, system_message(system_prompt_text));
            }

            let mut retry_attempts = 0;
            const MAX_RETRY_ATTEMPTS: u32 = 2;

            while let Some(output_event) = output_rx.recv().await {
                match output_event {
                    OutputEvent::SwitchModel(new_model) => {
                        model = new_model;
                        continue;
                    }
                    OutputEvent::UserMessage(user_input, tool_calls_results, image_parts) => {
                        let mut user_input = user_input.clone();

                        // Add user shell history to the user input
                        if let Some(tool_call_results) = &tool_calls_results
                            && let Some(history_str) = tool_call_history_string(tool_call_results)
                        {
                            user_input = format!("{}\n\n{}", history_str, user_input);
                        }

<<<<<<< HEAD
                        // Add local context and rulebooks only in specific cases
=======
                        // Add local context to user input for new sessions
                        // Add rulebooks to user input for new sessions or when rulebook settings change
>>>>>>> a5c63869
                        let (user_input, _) =
                            if messages.is_empty() || should_update_rulebooks_on_next_message {
                                let (user_input_with_context, _) =
                                    add_local_context(&messages, &user_input, &local_context, true)
                                        .await
                                        .map_err(|e| {
                                            format!("Failed to format local context: {}", e)
                                        })?;

<<<<<<< HEAD
                                let (user_input_with_rulebooks, _) = add_rulebooks_with_force(
                                    &user_input_with_context,
                                    &rulebooks,
                                    true,
                                );
                                should_update_rulebooks_on_next_message = false;
=======
                                let (user_input_with_rulebooks, _) =
                                    if let Some(rulebooks) = &rulebooks {
                                        add_rulebooks(&user_input_with_context, rulebooks)
                                    } else {
                                        (user_input_with_context, None)
                                    };

                                should_update_rulebooks_on_next_message = false; // Reset the flag
>>>>>>> a5c63869
                                (user_input_with_rulebooks, None::<String>)
                            } else {
                                (user_input.to_string(), None::<String>)
                            };

                        let (user_input, _) =
                            add_subagents(&messages, &user_input, &subagent_configs);

                        // Create message with ContentParts from TUI
                        let user_msg = if image_parts.is_empty() {
                            user_message(user_input)
                        } else {
                            let mut parts = Vec::new();
                            if !user_input.trim().is_empty() {
                                parts.push(
                                    stakpak_shared::models::integrations::openai::ContentPart {
                                        r#type: "text".to_string(),
                                        text: Some(user_input),
                                        image_url: None,
                                    },
                                );
                            }
                            parts.extend(image_parts);
                            ChatMessage {
                                role: Role::User,
                                content: Some(MessageContent::Array(parts)),
                                name: None,
                                tool_calls: None,
                                tool_call_id: None,
                            }
                        };

                        send_input_event(&input_tx, InputEvent::HasUserMessage).await?;
                        tools_queue.clear();
                        messages.push(user_msg);
                    }
                    OutputEvent::AcceptTool(tool_call) => {
                        send_input_event(
                            &input_tx,
                            InputEvent::StartLoadingOperation(LoadingOperation::ToolExecution),
                        )
                        .await?;
                        let result = run_tool_call(
                            &clients,
                            &tools_map,
                            &tool_call,
                            Some(cancel_rx.resubscribe()),
                            current_session_id,
                        )
                        .await?;

                        let mut should_stop = false;

                        if let Some(result) = result {
                            let content_parts: Vec<String> = result
                                .content
                                .iter()
                                .map(|c| match c.raw.as_text() {
                                    Some(text) => text.text.clone(),
                                    None => String::new(),
                                })
                                .filter(|s| !s.is_empty())
                                .collect();

                            let result_content = if result.get_status()
                                == ToolCallResultStatus::Error
                                && content_parts.len() >= 2
                            {
                                // For error cases, preserve the original formatting
                                let error_message = content_parts[1..].join(": ");
                                format!("[{}] {}", content_parts[0], error_message)
                            } else {
                                content_parts.join("\n")
                            };

                            messages
                                .push(tool_result(tool_call.clone().id, result_content.clone()));

                            send_input_event(
                                &input_tx,
                                InputEvent::ToolResult(
                                    stakpak_shared::models::integrations::openai::ToolCallResult {
                                        call: tool_call.clone(),
                                        result: result_content,
                                        status: result.get_status(),
                                    },
                                ),
                            )
                            .await?;
                            send_input_event(
                                &input_tx,
                                InputEvent::EndLoadingOperation(LoadingOperation::ToolExecution),
                            )
                            .await?;

                            // Continue to next tool or main loop if error
                            should_stop = match result.get_status() {
                                ToolCallResultStatus::Cancelled => true,
                                ToolCallResultStatus::Error => false,
                                ToolCallResultStatus::Success => false,
                            };
                        }

                        // Process next tool in queue if available
                        if !tools_queue.is_empty() {
                            // Don't re-send MessageToolCalls - tools were already sent when AI returned them
                            // Just send the next individual tool call to process
                            let next_tool_call = tools_queue.remove(0);
                            send_tool_call(&input_tx, &next_tool_call).await?;
                            continue;
                        }

                        // If there was an cancellation, stop the loop
                        if should_stop {
                            continue;
                        }
                    }
                    OutputEvent::RejectTool(tool_call, should_stop) => {
                        messages.push(tool_result(
                            tool_call.id.clone(),
                            "TOOL_CALL_REJECTED".to_string(),
                        ));
                        if !tools_queue.is_empty() {
                            let tool_call = tools_queue.remove(0);
                            send_tool_call(&input_tx, &tool_call).await?;
                            continue;
                        }
                        if should_stop {
                            continue;
                        }
                    }
                    OutputEvent::ListSessions => {
                        send_input_event(
                            &input_tx,
                            InputEvent::StartLoadingOperation(LoadingOperation::SessionsList),
                        )
                        .await?;
                        match list_sessions(&client).await {
                            Ok(sessions) => {
                                send_input_event(&input_tx, InputEvent::SetSessions(sessions))
                                    .await?;
                                send_input_event(
                                    &input_tx,
                                    InputEvent::EndLoadingOperation(LoadingOperation::SessionsList),
                                )
                                .await?;
                            }
                            Err(e) => {
                                send_input_event(&input_tx, InputEvent::Error(e)).await?;
                                send_input_event(
                                    &input_tx,
                                    InputEvent::EndLoadingOperation(LoadingOperation::SessionsList),
                                )
                                .await?;
                            }
                        }
                        continue;
                    }
                    OutputEvent::NewSession => {
                        // Clear the current session and start fresh
                        current_session_id = None;
                        messages.clear();
                        total_session_usage = stakpak_shared::models::integrations::openai::Usage {
                            prompt_tokens: 0,
                            completion_tokens: 0,
                            total_tokens: 0,
                            prompt_tokens_details: None,
                        };
                        continue;
                    }

                    OutputEvent::ResumeSession => {
                        let session_id = if let Some(session_id) = &current_session_id {
                            Some(session_id.to_string())
                        } else {
                            list_sessions(&client).await.ok().and_then(|sessions| {
                                sessions.first().map(|session| session.id.clone())
                            })
                        };

                        if let Some(session_id) = &session_id {
                            send_input_event(
                                &input_tx,
                                InputEvent::StartLoadingOperation(
                                    LoadingOperation::CheckpointResume,
                                ),
                            )
                            .await?;
                            match resume_session_from_checkpoint(&client, session_id, &input_tx)
                                .await
                            {
                                Ok((chat_messages, tool_calls, session_id_uuid)) => {
                                    // Track the current session ID
                                    current_session_id = Some(session_id_uuid);

                                    // Mark that we need to update rulebooks on the next user message
                                    should_update_rulebooks_on_next_message = true;

                                    // Reset usage for the resumed session
                                    total_session_usage =
                                        stakpak_shared::models::integrations::openai::Usage {
                                            prompt_tokens: 0,
                                            completion_tokens: 0,
                                            total_tokens: 0,
                                            prompt_tokens_details: None,
                                        };

                                    messages.extend(chat_messages);
                                    tools_queue.extend(tool_calls.clone());

                                    if !tools_queue.is_empty() {
                                        send_input_event(
                                            &input_tx,
                                            InputEvent::MessageToolCalls(tools_queue.clone()),
                                        )
                                        .await?;
                                        let initial_tool_call = tools_queue.remove(0);
                                        send_tool_call(&input_tx, &initial_tool_call).await?;
                                    }
                                    send_input_event(
                                        &input_tx,
                                        InputEvent::EndLoadingOperation(
                                            LoadingOperation::CheckpointResume,
                                        ),
                                    )
                                    .await?;
                                }
                                Err(_) => {
                                    // Error already handled in the function
                                    send_input_event(
                                        &input_tx,
                                        InputEvent::EndLoadingOperation(
                                            LoadingOperation::CheckpointResume,
                                        ),
                                    )
                                    .await?;
                                    continue;
                                }
                            }
                        } else {
                            send_input_event(
                                &input_tx,
                                InputEvent::Error("No active session to resume".to_string()),
                            )
                            .await?;
                        }
                        continue;
                    }
                    OutputEvent::SwitchToSession(session_id) => {
                        send_input_event(
                            &input_tx,
                            InputEvent::StartLoadingOperation(LoadingOperation::CheckpointResume),
                        )
                        .await?;
                        match resume_session_from_checkpoint(&client, &session_id, &input_tx).await
                        {
                            Ok((chat_messages, tool_calls, session_id_uuid)) => {
                                // Track the current session ID
                                current_session_id = Some(session_id_uuid);

                                // Mark that we need to update rulebooks on the next user message
                                should_update_rulebooks_on_next_message = true;

                                // Reset usage for the switched session
                                total_session_usage =
                                    stakpak_shared::models::integrations::openai::Usage {
                                        prompt_tokens: 0,
                                        completion_tokens: 0,
                                        total_tokens: 0,
                                        prompt_tokens_details: None,
                                    };

                                messages.extend(chat_messages);
                                tools_queue.extend(tool_calls.clone());

                                if !tools_queue.is_empty() {
                                    send_input_event(
                                        &input_tx,
                                        InputEvent::MessageToolCalls(tools_queue.clone()),
                                    )
                                    .await?;
                                    let initial_tool_call = tools_queue.remove(0);
                                    send_tool_call(&input_tx, &initial_tool_call).await?;
                                }
                                send_input_event(
                                    &input_tx,
                                    InputEvent::EndLoadingOperation(
                                        LoadingOperation::CheckpointResume,
                                    ),
                                )
                                .await?;
                            }
                            Err(_) => {
                                send_input_event(
                                    &input_tx,
                                    InputEvent::EndLoadingOperation(
                                        LoadingOperation::CheckpointResume,
                                    ),
                                )
                                .await?;
                                continue;
                            }
                        }
                        continue;
                    }
                    OutputEvent::SendToolResult(
                        tool_call_result,
                        should_stop,
                        pending_tool_calls,
                    ) => {
                        send_input_event(
                            &input_tx,
                            InputEvent::StartLoadingOperation(LoadingOperation::ToolExecution),
                        )
                        .await?;
                        messages.push(tool_result(
                            tool_call_result.call.clone().id,
                            tool_call_result.result.clone(),
                        ));

                        send_input_event(
                            &input_tx,
                            InputEvent::EndLoadingOperation(LoadingOperation::ToolExecution),
                        )
                        .await?;

                        if should_stop && !pending_tool_calls.is_empty() {
                            tools_queue.extend(pending_tool_calls.clone());
                        }

                        if !tools_queue.is_empty() {
                            // Don't re-send MessageToolCalls - just process next tool
                            let tool_call = tools_queue.remove(0);
                            send_tool_call(&input_tx, &tool_call).await?;
                            continue;
                        }
                    }
                    OutputEvent::Memorize => {
                        let checkpoint_id = extract_checkpoint_id_from_messages(&messages);
                        if let Some(checkpoint_id) = checkpoint_id {
                            let client_clone = client.clone();
                            tokio::spawn(async move {
                                if let Ok(checkpoint_id) = Uuid::parse_str(&checkpoint_id) {
                                    let _ = client_clone.memorize_session(checkpoint_id).await;
                                }
                            });
                        }
                        continue;
                    }
                    OutputEvent::RequestProfileSwitch(new_profile) => {
                        // Send progress event
                        send_input_event(
                            &input_tx,
                            InputEvent::ProfileSwitchRequested(new_profile.clone()),
                        )
                        .await?;

                        send_input_event(
                            &input_tx,
                            InputEvent::ProfileSwitchProgress("Validating API key...".to_string()),
                        )
                        .await?;

                        // Validate new profile with API key inheritance
                        let default_api_key = api_key_for_client.clone();
                        let new_config = match super::profile_switch::validate_profile_switch(
                            &new_profile,
                            Some(&config_path),
                            default_api_key,
                        )
                        .await
                        {
                            Ok(config) => config,
                            Err(e) => {
                                send_input_event(&input_tx, InputEvent::ProfileSwitchFailed(e))
                                    .await?;
                                continue; // Stay in current profile
                            }
                        };

                        send_input_event(
                            &input_tx,
                            InputEvent::ProfileSwitchProgress("✓ API key validated".to_string()),
                        )
                        .await?;

                        send_input_event(
                            &input_tx,
                            InputEvent::ProfileSwitchProgress(
                                "Shutting down current session...".to_string(),
                            ),
                        )
                        .await?;

                        // Signal completion
                        send_input_event(
                            &input_tx,
                            InputEvent::ProfileSwitchComplete(new_profile.clone()),
                        )
                        .await?;

                        // Minimal delay to display completion message
                        tokio::time::sleep(tokio::time::Duration::from_millis(100)).await;

                        // Send shutdown to exit tasks quickly
                        let _ = shutdown_tx_for_client.send(());

                        // Return new config to trigger outer loop restart
                        return Ok((
                            messages,
                            current_session_id,
                            Some(new_config),
                            total_session_usage,
                        ));
                    }
                    OutputEvent::RequestRulebookUpdate(selected_uris) => {
                        // Update the rulebooks list based on selected URIs
                        if let Some(all_rulebooks) = &all_available_rulebooks {
                            let filtered_rulebooks: Vec<_> = all_rulebooks
                                .iter()
                                .filter(|rb| selected_uris.contains(&rb.uri))
                                .cloned()
                                .collect();

                            // Update the rulebooks with the filtered list
                            rulebooks = Some(filtered_rulebooks);

                            // Set flag to update rulebooks on next message
                            should_update_rulebooks_on_next_message = true;
                        }
                        continue;
                    }
                    OutputEvent::RequestCurrentRulebooks => {
                        // Send currently active rulebook URIs to TUI
                        if let Some(current_rulebooks) = &rulebooks {
                            let current_uris: Vec<String> =
                                current_rulebooks.iter().map(|rb| rb.uri.clone()).collect();

                            let _ = send_input_event(
                                &input_tx,
                                InputEvent::CurrentRulebooksLoaded(current_uris),
                            )
                            .await;
                        }
                        continue;
                    }
                    OutputEvent::RequestTotalUsage => {
                        // Send total accumulated usage to TUI
                        send_input_event(
                            &input_tx,
                            InputEvent::TotalUsage(total_session_usage.clone()),
                        )
                        .await?;
                        continue;
                    }
                }

                let headers = if study_mode {
                    let mut headers = HeaderMap::new();
                    #[allow(clippy::unwrap_used)]
                    headers.insert("x-system-prompt-key", "agent_study_mode".parse().unwrap());
                    Some(headers)
                } else {
                    None
                };
                eprintln!("[DEBUG] mode_interactive: About to call chat_completion_stream");
                eprintln!(
                    "[DEBUG] mode_interactive: Messages count: {}",
                    messages.len()
                );
                let response_result = loop {
                    eprintln!("[DEBUG] mode_interactive: Calling chat_completion_stream...");
                    let stream_result = client
                        .chat_completion_stream(
                            model.clone(),
                            messages.clone(),
                            Some(tools.clone()),
                            headers.clone(),
                        )
                        .await;

                    let (mut stream, current_request_id) = match stream_result {
                        Ok(result) => {
                            let req_id = result.1.clone();
                            eprintln!(
                                "[DEBUG] mode_interactive: chat_completion_stream SUCCESS, request_id: {:?}",
                                req_id
                            );
                            result
                        }
                        Err(e) => {
                            eprintln!(
                                "[DEBUG] mode_interactive: chat_completion_stream FAILED: {}",
                                e
                            );
                            // Extract a user-friendly error message
                            let error_msg = if e.contains("Server returned non-stream response") {
                                // Extract the actual error from the server response
                                if let Some(start) = e.find(": ") {
                                    e[start + 2..].to_string()
                                } else {
                                    e.clone()
                                }
                            } else {
                                e.clone()
                            };
                            send_input_event(&input_tx, InputEvent::Error(error_msg.clone()))
                                .await?;
                            break Err(ApiStreamError::Unknown(error_msg));
                        }
                    };

                    // Create a cancellation receiver for this iteration
                    let mut cancel_rx_iter = cancel_rx.resubscribe();

                    // Race between stream processing and cancellation
                    match tokio::select! {
                        result = process_responses_stream(&mut stream, &input_tx) => result,
                        _ = cancel_rx_iter.recv() => {
                            // Stream was cancelled
                            if let Some(request_id) = &current_request_id {
                                client.cancel_stream(request_id.clone()).await?;
                            }
                            // End any ongoing loading operation
                            send_input_event(&input_tx, InputEvent::EndLoadingOperation(LoadingOperation::StreamProcessing)).await?;
                            send_input_event(&input_tx, InputEvent::Error("STREAM_CANCELLED".to_string())).await?;
                            break Err(ApiStreamError::Unknown("Stream cancelled by user".to_string()));
                        }
                    } {
                        Ok(response) => {
                            retry_attempts = 0;
                            break Ok(response);
                        }
                        Err(e) => {
                            if matches!(e, ApiStreamError::AgentInvalidResponseStream) {
                                if retry_attempts < MAX_RETRY_ATTEMPTS {
                                    retry_attempts += 1;
                                    send_input_event(
                                        &input_tx,
                                        InputEvent::Error(format!(
                                            "RETRY_ATTEMPT_{}",
                                            retry_attempts
                                        )),
                                    )
                                    .await?;

                                    // Loading will be managed by stream processing on retry
                                    continue;
                                } else {
                                    send_input_event(
                                        &input_tx,
                                        InputEvent::Error("MAX_RETRY_REACHED".to_string()),
                                    )
                                    .await?;
                                    break Err(e);
                                }
                            } else {
                                send_input_event(&input_tx, InputEvent::Error(format!("{:?}", e)))
                                    .await?;
                                break Err(e);
                            }
                        }
                    }
                };

                match response_result {
                    Ok(response) => {
                        messages.push(response.choices[0].message.clone());

                        // Accumulate usage from response
                        total_session_usage.prompt_tokens += response.usage.prompt_tokens;
                        total_session_usage.completion_tokens += response.usage.completion_tokens;
                        total_session_usage.total_tokens += response.usage.total_tokens;

                        // Accumulate prompt token details if available
                        if let Some(response_details) = &response.usage.prompt_tokens_details {
                            if total_session_usage.prompt_tokens_details.is_none() {
                                total_session_usage.prompt_tokens_details = Some(
                                    stakpak_shared::models::integrations::openai::PromptTokensDetails {
                                        input_tokens: response_details.input_tokens,
                                        output_tokens: response_details.output_tokens,
                                        cache_read_input_tokens: response_details.cache_read_input_tokens,
                                        cache_write_input_tokens: response_details.cache_write_input_tokens,
                                    },
                                );
                            } else if let Some(details) =
                                total_session_usage.prompt_tokens_details.as_mut()
                            {
                                if let Some(input) = response_details.input_tokens {
                                    details.input_tokens =
                                        Some(details.input_tokens.unwrap_or(0) + input);
                                }
                                if let Some(output) = response_details.output_tokens {
                                    details.output_tokens =
                                        Some(details.output_tokens.unwrap_or(0) + output);
                                }
                                if let Some(cache_read) = response_details.cache_read_input_tokens {
                                    details.cache_read_input_tokens = Some(
                                        details.cache_read_input_tokens.unwrap_or(0) + cache_read,
                                    );
                                }
                                if let Some(cache_write) = response_details.cache_write_input_tokens
                                {
                                    details.cache_write_input_tokens = Some(
                                        details.cache_write_input_tokens.unwrap_or(0) + cache_write,
                                    );
                                }
                            }
                        }

                        // Send updated total usage to TUI for display
                        send_input_event(
                            &input_tx,
                            InputEvent::TotalUsage(total_session_usage.clone()),
                        )
                        .await?;

                        if current_session_id.is_none()
                            && let Some(checkpoint_id) =
                                extract_checkpoint_id_from_messages(&messages)
                            && let Ok(checkpoint_uuid) = Uuid::parse_str(&checkpoint_id)
                            && let Ok(checkpoint_with_session) =
                                client.get_agent_checkpoint(checkpoint_uuid).await
                        {
                            current_session_id = Some(checkpoint_with_session.session.id);
                        }

                        // Send tool calls to TUI if present
                        if let Some(tool_calls) = &response.choices[0].message.tool_calls {
                            // Send MessageToolCalls only once with all new tools from AI
                            send_input_event(
                                &input_tx,
                                InputEvent::MessageToolCalls(tool_calls.clone()),
                            )
                            .await?;

                            // Add to queue for sequential processing
                            tools_queue.extend(tool_calls.clone());

                            // Send the first tool call to show in UI
                            if !tools_queue.is_empty() {
                                let tool_call = tools_queue.remove(0);
                                send_tool_call(&input_tx, &tool_call).await?;
                                continue;
                            }
                        }
                    }
                    Err(_) => {
                        continue;
                    }
                }
            }

            Ok((
                messages,
                current_session_id,
                None,
                total_session_usage.clone(),
            ))
        });

        // Wait for all tasks to finish
        let (client_res, _, _, _) =
            tokio::try_join!(client_handle, tui_handle, mcp_handle, mcp_progress_handle)
                .map_err(|e| e.to_string())?;

        let (final_messages, final_session_id, profile_switch_config, final_usage) = client_res?;

        // Check if profile switch was requested
        if let Some(new_config) = profile_switch_config {
            // Profile switch requested - update config and restart

            // All tasks have already exited from try_join
            // Give a moment for cleanup
            tokio::time::sleep(tokio::time::Duration::from_millis(200)).await;

            // Fetch and filter rulebooks for the new profile
            let client = Client::new(&ClientConfig {
                api_key: new_config.api_key.clone(),
                api_endpoint: new_config.api_endpoint.clone(),
            })
            .map_err(|e| e.to_string())?;

            let new_rulebooks = client.list_rulebooks().await.ok().map(|rulebooks| {
                if let Some(rulebook_config) = &new_config.rulebooks {
                    rulebook_config.filter_rulebooks(rulebooks)
                } else {
                    rulebooks
                }
            });

            // Update config with new rulebooks
            config.rulebooks = new_rulebooks;
            config.allowed_tools = new_config.allowed_tools.clone();
            config.auto_approve = new_config.auto_approve.clone();

            // Update ctx
            ctx = new_config;

            // Check if warden is enabled in the new profile and we're not already inside warden
            let should_use_warden = ctx.warden.as_ref().map(|w| w.enabled).unwrap_or(false)
                && std::env::var("STAKPAK_SKIP_WARDEN").is_err();

            if should_use_warden {
                // Set the profile environment variable so warden knows which profile to use
                // This is safe because we're setting it for the current process before re-execution
                unsafe {
                    std::env::set_var("STAKPAK_PROFILE", &ctx.profile_name);
                }

                // Re-execute stakpak inside warden container
                if let Err(e) =
                    warden::run_stakpak_in_warden(ctx, &std::env::args().collect::<Vec<_>>()).await
                {
                    return Err(format!("Failed to run stakpak in warden: {}", e));
                }
                // Exit after warden execution completes (warden will handle the restart)
                return Ok(());
            }

            // Continue the loop with the new profile
            continue 'profile_switch_loop;
        }

        // Normal exit - no profile switch requested
        // Display final stats and session info
        let client = Client::new(&ClientConfig {
            api_key: ctx.api_key.clone(),
            api_endpoint: ctx.api_endpoint.clone(),
        })
        .map_err(|e| e.to_string())?;

        // Display session stats
        if let Some(session_id) = final_session_id {
            match client.get_agent_session_stats(session_id).await {
                Ok(stats) => {
                    let renderer = OutputRenderer::new(OutputFormat::Text, false);
                    print!("{}", renderer.render_session_stats(&stats));
                }
                Err(_) => {
                    // Don't fail the whole operation if stats fetch fails
                }
            }
        }

        // Display token usage stats
        if final_usage.total_tokens > 0 {
            let renderer = OutputRenderer::new(OutputFormat::Text, false);
            println!("{}", renderer.render_token_usage_stats(&final_usage));
        }

        let username = client
            .get_my_account()
            .await
            .map(|account| account.username)?;

        let latest_checkpoint = final_messages
            .iter()
            .rev()
            .find(|m| m.role == stakpak_shared::models::integrations::openai::Role::Assistant)
            .and_then(|m| m.content.as_ref().and_then(|c| c.extract_checkpoint_id()));

        if let Some(latest_checkpoint) = latest_checkpoint {
            println!(
                r#"To resume, run:
stakpak -c {}

To get session data, run:
stakpak agent get {}
"#,
                latest_checkpoint, latest_checkpoint
            );
        }

        if let Some(session_id) = final_session_id {
            println!(
                "To view full session in browser:
https://stakpak.dev/{}/agent-sessions/{}",
                username, session_id
            );
        }

        println!();
        println!(
            "\x1b[35mFeedback or bug report?\x1b[0m \x1b[38;5;214mJoin our Discord:\x1b[0m \x1b[38;5;214mhttps://discord.gg/c4HUkDD45d\x1b[0m"
        );
        println!();

        break; // Exit the loop after displaying stats
    } // End of 'profile_switch_loop

    Ok(())
}<|MERGE_RESOLUTION|>--- conflicted
+++ resolved
@@ -281,12 +281,8 @@
                             user_input = format!("{}\n\n{}", history_str, user_input);
                         }
 
-<<<<<<< HEAD
-                        // Add local context and rulebooks only in specific cases
-=======
                         // Add local context to user input for new sessions
                         // Add rulebooks to user input for new sessions or when rulebook settings change
->>>>>>> a5c63869
                         let (user_input, _) =
                             if messages.is_empty() || should_update_rulebooks_on_next_message {
                                 let (user_input_with_context, _) =
@@ -296,14 +292,6 @@
                                             format!("Failed to format local context: {}", e)
                                         })?;
 
-<<<<<<< HEAD
-                                let (user_input_with_rulebooks, _) = add_rulebooks_with_force(
-                                    &user_input_with_context,
-                                    &rulebooks,
-                                    true,
-                                );
-                                should_update_rulebooks_on_next_message = false;
-=======
                                 let (user_input_with_rulebooks, _) =
                                     if let Some(rulebooks) = &rulebooks {
                                         add_rulebooks(&user_input_with_context, rulebooks)
@@ -312,7 +300,6 @@
                                     };
 
                                 should_update_rulebooks_on_next_message = false; // Reset the flag
->>>>>>> a5c63869
                                 (user_input_with_rulebooks, None::<String>)
                             } else {
                                 (user_input.to_string(), None::<String>)
@@ -778,13 +765,7 @@
                 } else {
                     None
                 };
-                eprintln!("[DEBUG] mode_interactive: About to call chat_completion_stream");
-                eprintln!(
-                    "[DEBUG] mode_interactive: Messages count: {}",
-                    messages.len()
-                );
                 let response_result = loop {
-                    eprintln!("[DEBUG] mode_interactive: Calling chat_completion_stream...");
                     let stream_result = client
                         .chat_completion_stream(
                             model.clone(),
@@ -795,19 +776,8 @@
                         .await;
 
                     let (mut stream, current_request_id) = match stream_result {
-                        Ok(result) => {
-                            let req_id = result.1.clone();
-                            eprintln!(
-                                "[DEBUG] mode_interactive: chat_completion_stream SUCCESS, request_id: {:?}",
-                                req_id
-                            );
-                            result
-                        }
+                        Ok(result) => result,
                         Err(e) => {
-                            eprintln!(
-                                "[DEBUG] mode_interactive: chat_completion_stream FAILED: {}",
-                                e
-                            );
                             // Extract a user-friendly error message
                             let error_msg = if e.contains("Server returned non-stream response") {
                                 // Extract the actual error from the server response
