--- conflicted
+++ resolved
@@ -23,12 +23,8 @@
 use stakpak_shared::cert_utils::CertificateChain;
 use stakpak_shared::models::integrations::mcp::CallToolResultExt;
 use stakpak_shared::models::integrations::openai::{ChatMessage, ToolCall, ToolCallResultStatus};
-<<<<<<< HEAD
 use stakpak_shared::models::subagent::SubagentConfigs;
-use stakpak_tui::{Color, InputEvent, OutputEvent};
-=======
-use stakpak_tui::{InputEvent, LoadingOperation, OutputEvent};
->>>>>>> c05e7aba
+use stakpak_tui::{Color, InputEvent, LoadingOperation, OutputEvent};
 use std::sync::Arc;
 use uuid::Uuid;
 
@@ -205,31 +201,12 @@
                             .await
                             .map_err(|e| format!("Failed to format local context: {}", e))?;
 
-                    // Add rulebooks to the user input
-<<<<<<< HEAD
-                    let (user_input, rulebooks_text) =
-                        add_rulebooks(&messages, &user_input, &config.rulebooks);
-                    if let Some(rulebooks_text) = rulebooks_text {
-                        send_input_event(
-                            &input_tx,
-                            InputEvent::InputSubmittedWithColor(rulebooks_text, Color::DarkGray),
-                        )
-                        .await?;
-                    }
+                    let (user_input, _) = add_rulebooks(&messages, &user_input, &config.rulebooks);
 
                     let (user_input, subagents_text) =
                         add_subagents(&messages, &user_input, &config.subagent_configs);
-                    if let Some(subagents_text) = subagents_text {
-                        send_input_event(
-                            &input_tx,
-                            InputEvent::InputSubmittedWithColor(subagents_text, Color::DarkGray),
-                        )
-                        .await?;
-                    }
-=======
-                    let (user_input, _) = add_rulebooks(&messages, &user_input, &config.rulebooks);
+
                     send_input_event(&input_tx, InputEvent::HasUserMessage).await?;
->>>>>>> c05e7aba
                     messages.push(user_message(user_input));
                 }
                 OutputEvent::AcceptTool(tool_call) => {
