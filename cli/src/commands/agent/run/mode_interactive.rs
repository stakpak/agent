use crate::agent::run::helpers::system_message;
use crate::commands::agent::run::checkpoint::{
    extract_checkpoint_id_from_messages, extract_checkpoint_messages_and_tool_calls,
    get_checkpoint_messages, resume_session_from_checkpoint,
};
use crate::commands::agent::run::helpers::{
<<<<<<< HEAD
    add_local_context, add_rulebooks, add_subagents, convert_tools_map, tool_call_history_string,
    tool_result, user_message,
=======
    add_local_context, add_rulebooks, convert_tools_map_with_filter, system_message,
    tool_call_history_string, tool_result, user_message,
>>>>>>> 09a8a51e
};
use crate::commands::agent::run::renderer::{OutputFormat, OutputRenderer};
use crate::commands::agent::run::stream::process_responses_stream;
use crate::commands::agent::run::tooling::{list_sessions, run_tool_call};
use crate::commands::agent::run::tui::{send_input_event, send_tool_call};
use crate::config::AppConfig;
use crate::utils::check_update::get_latest_cli_version;
use crate::utils::local_context::LocalContext;
use crate::utils::network;
use reqwest::header::HeaderMap;
use stakpak_api::models::ApiStreamError;
use stakpak_api::{Client, ClientConfig, ListRuleBook};
use stakpak_mcp_client::ClientManager;
use stakpak_mcp_server::{MCPServerConfig, ToolMode, start_server};
use stakpak_shared::cert_utils::CertificateChain;
use stakpak_shared::models::integrations::mcp::CallToolResultExt;
use stakpak_shared::models::integrations::openai::{ChatMessage, ToolCall, ToolCallResultStatus};
use stakpak_shared::models::subagent::SubagentConfigs;
use stakpak_tui::{Color, InputEvent, OutputEvent};
use std::sync::Arc;
use uuid::Uuid;

type ClientTaskResult = Result<(Vec<ChatMessage>, Option<Uuid>), String>;

pub struct RunInteractiveConfig {
    pub checkpoint_id: Option<String>,
    pub local_context: Option<LocalContext>,
    pub redact_secrets: bool,
    pub privacy_mode: bool,
    pub rulebooks: Option<Vec<ListRuleBook>>,
    pub subagent_configs: Option<SubagentConfigs>,
    pub enable_mtls: bool,
    pub is_git_repo: bool,
    pub study_mode: bool,
    pub system_prompt: Option<String>,
    pub allowed_tools: Option<Vec<String>>,
    pub auto_approve: Option<Vec<String>>,
}

pub async fn run_interactive(ctx: AppConfig, config: RunInteractiveConfig) -> Result<(), String> {
    let mut messages: Vec<ChatMessage> = Vec::new();
    let mut tools_queue: Vec<ToolCall> = Vec::new();

    // Store API config for later use
    let api_key = ctx.api_key.clone();
    let api_endpoint = ctx.api_endpoint.clone();
    let (input_tx, input_rx) = tokio::sync::mpsc::channel::<InputEvent>(100);
    let (output_tx, mut output_rx) = tokio::sync::mpsc::channel::<OutputEvent>(100);
    let (mcp_progress_tx, mut mcp_progress_rx) = tokio::sync::mpsc::channel(100);
    let (shutdown_tx, shutdown_rx) = tokio::sync::broadcast::channel::<()>(1);
    let (cancel_tx, cancel_rx) = tokio::sync::broadcast::channel::<()>(1);
    let ctx_clone = ctx.clone();
    let (bind_address, listener) = network::find_available_bind_address_with_listener().await?;

    // Generate certificates if mTLS is enabled
    let certificate_chain = Arc::new(if config.enable_mtls {
        Some(CertificateChain::generate().map_err(|e| e.to_string())?)
    } else {
        None
    });

    let protocol = if config.enable_mtls { "https" } else { "http" };
    let local_mcp_server_host = format!("{}://{}", protocol, bind_address);

    let certificate_chain_for_server = certificate_chain.clone();
    let subagent_configs = config.subagent_configs.clone();
    let mcp_handle = tokio::spawn(async move {
        let _ = start_server(
            MCPServerConfig {
                api: ClientConfig {
                    api_key: ctx_clone.api_key.clone(),
                    api_endpoint: ctx_clone.api_endpoint.clone(),
                },
                redact_secrets: config.redact_secrets,
                privacy_mode: config.privacy_mode,
                tool_mode: ToolMode::Combined,
<<<<<<< HEAD
                allowed_tools: None,
                subagent_configs,
=======
>>>>>>> 09a8a51e
                bind_address,
                certificate_chain: certificate_chain_for_server,
            },
            Some(listener),
            Some(shutdown_rx),
        )
        .await;
    });

    // Initialize clients and tools
    let clients = ClientManager::new(
        ctx.mcp_server_host.unwrap_or(local_mcp_server_host),
        Some(mcp_progress_tx),
        certificate_chain,
    )
    .await
    .map_err(|e| e.to_string())?;
    let tools_map = clients.get_tools().await.map_err(|e| e.to_string())?;
    let tools = convert_tools_map_with_filter(&tools_map, config.allowed_tools.as_ref());

    // Spawn TUI task
    let tui_handle = tokio::spawn(async move {
        let latest_version = get_latest_cli_version().await;
        let _ = stakpak_tui::run_tui(
            input_rx,
            output_tx,
            Some(cancel_tx.clone()),
            shutdown_tx,
            latest_version.ok(),
            config.redact_secrets,
            config.privacy_mode,
            config.is_git_repo,
            config.auto_approve.as_ref(),
            config.allowed_tools.as_ref(),
        )
        .await
        .map_err(|e| e.to_string());
    });

    let input_tx_clone = input_tx.clone();
    let mcp_progress_handle = tokio::spawn(async move {
        while let Some(progress) = mcp_progress_rx.recv().await {
            let _ = send_input_event(&input_tx_clone, InputEvent::StreamToolResult(progress)).await;
        }
    });

    // Spawn client task
    let client_handle: tokio::task::JoinHandle<ClientTaskResult> = tokio::spawn(async move {
        let mut current_session_id: Option<Uuid> = None;
        let client = Client::new(&ClientConfig {
            api_key: ctx.api_key.clone(),
            api_endpoint: ctx.api_endpoint.clone(),
        })
        .map_err(|e| e.to_string())?;

        let data = client.get_my_account().await?;
        send_input_event(&input_tx, InputEvent::GetStatus(data.to_text())).await?;

        if let Some(checkpoint_id) = config.checkpoint_id {
            // Try to get session ID from checkpoint
            let checkpoint_uuid = Uuid::parse_str(&checkpoint_id).map_err(|_| {
                format!(
                    "Invalid checkpoint ID '{}' - must be a valid UUID",
                    checkpoint_id
                )
            })?;

            // Try to get the checkpoint with session info
            if let Ok(checkpoint_with_session) = client.get_agent_checkpoint(checkpoint_uuid).await
            {
                current_session_id = Some(checkpoint_with_session.session.id);
            }

            let checkpoint_messages = get_checkpoint_messages(&client, &checkpoint_id).await?;

            let (chat_messages, tool_calls) = extract_checkpoint_messages_and_tool_calls(
                &checkpoint_id,
                &input_tx,
                checkpoint_messages,
            )
            .await?;

            tools_queue.extend(tool_calls.clone());

            if !tools_queue.is_empty() {
                let initial_tool_call = tools_queue.remove(0);
                send_tool_call(&input_tx, &initial_tool_call).await?;
            }

            messages.extend(chat_messages);
        }

        if let Some(system_prompt) = config.system_prompt {
            messages.insert(0, system_message(system_prompt));
        }

        let mut retry_attempts = 0;
        const MAX_RETRY_ATTEMPTS: u32 = 2;

        while let Some(output_event) = output_rx.recv().await {
            match output_event {
                OutputEvent::UserMessage(user_input, tool_calls_results) => {
                    send_input_event(&input_tx, InputEvent::Loading(true)).await?;
                    let mut user_input = user_input.clone();

                    // Add user shell history to the user input
                    if let Some(tool_call_results) = &tool_calls_results {
                        if let Some(history_str) = tool_call_history_string(tool_call_results) {
                            user_input = format!("{}\n\n{}", history_str, user_input);
                        }
                    }

                    // Add local context to the user input
                    let (user_input, local_context) =
                        add_local_context(&messages, &user_input, &config.local_context)
                            .await
                            .map_err(|e| format!("Failed to format local context: {}", e))?;
                    if let Some(local_context) = local_context {
                        let context_display =
                            local_context.format_display().await.map_err(|e| {
                                format!("Failed to format local context display: {}", e)
                            })?;
                        send_input_event(
                            &input_tx,
                            InputEvent::InputSubmittedWithColor(context_display, Color::DarkGray),
                        )
                        .await?;
                    }

                    // Add rulebooks to the user input
                    let (user_input, rulebooks_text) =
                        add_rulebooks(&messages, &user_input, &config.rulebooks);
                    if let Some(rulebooks_text) = rulebooks_text {
                        send_input_event(
                            &input_tx,
                            InputEvent::InputSubmittedWithColor(rulebooks_text, Color::DarkGray),
                        )
                        .await?;
                    }

                    let (user_input, subagents_text) =
                        add_subagents(&messages, &user_input, &config.subagent_configs);
                    if let Some(subagents_text) = subagents_text {
                        send_input_event(
                            &input_tx,
                            InputEvent::InputSubmittedWithColor(subagents_text, Color::DarkGray),
                        )
                        .await?;
                    }
                    messages.push(user_message(user_input));
                }
                OutputEvent::AcceptTool(tool_call) => {
                    send_input_event(&input_tx, InputEvent::Loading(true)).await?;
                    let result = run_tool_call(
                        &clients,
                        &tools_map,
                        &tool_call,
                        Some(cancel_rx.resubscribe()),
                        current_session_id,
                    )
                    .await?;

                    let mut should_stop = false;

                    if let Some(result) = result {
                        let content_parts: Vec<String> = result
                            .content
                            .iter()
                            .map(|c| match c.raw.as_text() {
                                Some(text) => text.text.clone(),
                                None => String::new(),
                            })
                            .filter(|s| !s.is_empty())
                            .collect();

                        let result_content = if result.get_status() == ToolCallResultStatus::Error
                            && content_parts.len() >= 2
                        {
                            format!("[{}] {}", content_parts[0], content_parts[1..].join(": "))
                        } else {
                            content_parts.join("\n")
                        };

                        messages.push(tool_result(tool_call.clone().id, result_content.clone()));

                        send_input_event(
                            &input_tx,
                            InputEvent::ToolResult(
                                stakpak_shared::models::integrations::openai::ToolCallResult {
                                    call: tool_call.clone(),
                                    result: result_content,
                                    status: result.get_status(),
                                },
                            ),
                        )
                        .await?;
                        send_input_event(&input_tx, InputEvent::Loading(false)).await?;

                        // Continue to next tool or main loop if error
                        should_stop = match result.get_status() {
                            ToolCallResultStatus::Cancelled => true,
                            ToolCallResultStatus::Error => false,
                            ToolCallResultStatus::Success => false,
                        };
                    }

                    // Process next tool in queue if available
                    if !tools_queue.is_empty() {
                        let next_tool_call = tools_queue.remove(0);
                        send_tool_call(&input_tx, &next_tool_call).await?;
                        continue;
                    }

                    // If there was an cancellation, stop the loop
                    if should_stop {
                        continue;
                    }
                }
                OutputEvent::RejectTool(tool_call) => {
                    messages.push(tool_result(
                        tool_call.id.clone(),
                        "TOOL_CALL_REJECTED".to_string(),
                    ));
                    if !tools_queue.is_empty() {
                        let tool_call = tools_queue.remove(0);
                        send_tool_call(&input_tx, &tool_call).await?;
                    }
                    continue;
                }
                OutputEvent::ListSessions => {
                    match list_sessions(&client).await {
                        Ok(sessions) => {
                            send_input_event(&input_tx, InputEvent::SetSessions(sessions)).await?;
                        }
                        Err(e) => {
                            send_input_event(&input_tx, InputEvent::Error(e)).await?;
                        }
                    }
                    continue;
                }

                OutputEvent::ResumeSession => {
                    let session_id = if let Some(session_id) = &current_session_id {
                        Some(session_id.to_string())
                    } else {
                        list_sessions(&client)
                            .await
                            .ok()
                            .and_then(|sessions| sessions.first().map(|session| session.id.clone()))
                    };

                    if let Some(session_id) = &session_id {
                        send_input_event(&input_tx, InputEvent::Loading(true)).await?;
                        match resume_session_from_checkpoint(&client, session_id, &input_tx).await {
                            Ok((chat_messages, tool_calls, session_id_uuid)) => {
                                // Track the current session ID
                                current_session_id = Some(session_id_uuid);

                                messages.extend(chat_messages);
                                tools_queue.extend(tool_calls.clone());

                                if !tools_queue.is_empty() {
                                    let initial_tool_call = tools_queue.remove(0);
                                    send_tool_call(&input_tx, &initial_tool_call).await?;
                                }
                                send_input_event(&input_tx, InputEvent::Loading(false)).await?;
                            }
                            Err(_) => {
                                // Error already handled in the function
                                continue;
                            }
                        }
                    } else {
                        send_input_event(
                            &input_tx,
                            InputEvent::Error("No active session to resume".to_string()),
                        )
                        .await?;
                    }
                    continue;
                }
                OutputEvent::SwitchToSession(session_id) => {
                    send_input_event(&input_tx, InputEvent::Loading(true)).await?;
                    match resume_session_from_checkpoint(&client, &session_id, &input_tx).await {
                        Ok((chat_messages, tool_calls, session_id_uuid)) => {
                            // Track the current session ID
                            current_session_id = Some(session_id_uuid);

                            messages.extend(chat_messages);
                            tools_queue.extend(tool_calls.clone());

                            if !tools_queue.is_empty() {
                                let initial_tool_call = tools_queue.remove(0);
                                send_tool_call(&input_tx, &initial_tool_call).await?;
                            }
                            send_input_event(&input_tx, InputEvent::Loading(false)).await?;
                        }
                        Err(_) => {
                            send_input_event(&input_tx, InputEvent::Loading(false)).await?;
                            continue;
                        }
                    }
                    continue;
                }
                OutputEvent::SendToolResult(tool_call_result) => {
                    send_input_event(&input_tx, InputEvent::Loading(true)).await?;
                    messages.push(tool_result(
                        tool_call_result.call.clone().id,
                        tool_call_result.result.clone(),
                    ));

                    send_input_event(&input_tx, InputEvent::Loading(false)).await?;

                    if !tools_queue.is_empty() {
                        let tool_call = tools_queue.remove(0);
                        send_tool_call(&input_tx, &tool_call).await?;
                        continue;
                    }
                }
                OutputEvent::Memorize => {
                    let checkpoint_id = extract_checkpoint_id_from_messages(&messages);
                    if let Some(checkpoint_id) = checkpoint_id {
                        let client_clone = client.clone();
                        tokio::spawn(async move {
                            if let Ok(checkpoint_id) = Uuid::parse_str(&checkpoint_id) {
                                let _ = client_clone.memorize_session(checkpoint_id).await;
                            }
                        });
                    }
                    continue;
                }
            }

            let headers = if config.study_mode {
                let mut headers = HeaderMap::new();
                #[allow(clippy::unwrap_used)]
                headers.insert("x-system-prompt-key", "agent_study_mode".parse().unwrap());
                Some(headers)
            } else {
                None
            };
            let response_result = loop {
                let stream_result = client
                    .chat_completion_stream(messages.clone(), Some(tools.clone()), headers.clone())
                    .await;

                let (mut stream, current_request_id) = match stream_result {
                    Ok(result) => result,
                    Err(e) => {
                        send_input_event(&input_tx, InputEvent::Loading(false)).await?;
                        send_input_event(&input_tx, InputEvent::Error(e.clone())).await?;
                        break Err(ApiStreamError::Unknown(e));
                    }
                };

                // Create a cancellation receiver for this iteration
                let mut cancel_rx_iter = cancel_rx.resubscribe();

                // Race between stream processing and cancellation
                match tokio::select! {
                    result = process_responses_stream(&mut stream, &input_tx) => result,
                    _ = cancel_rx_iter.recv() => {
                        // Stream was cancelled
                        if let Some(request_id) = &current_request_id {
                            client.cancel_stream(request_id.clone()).await?;
                        }
                        send_input_event(&input_tx, InputEvent::Loading(false)).await?;
                        send_input_event(&input_tx, InputEvent::Error("STREAM_CANCELLED".to_string())).await?;
                        break Err(ApiStreamError::Unknown("Stream cancelled by user".to_string()));
                    }
                } {
                    Ok(response) => {
                        retry_attempts = 0;
                        break Ok(response);
                    }
                    Err(e) => {
                        send_input_event(&input_tx, InputEvent::Loading(false)).await?;
                        if matches!(e, ApiStreamError::AgentInvalidResponseStream) {
                            if retry_attempts < MAX_RETRY_ATTEMPTS {
                                retry_attempts += 1;
                                send_input_event(
                                    &input_tx,
                                    InputEvent::Error(format!("RETRY_ATTEMPT_{}", retry_attempts)),
                                )
                                .await?;

                                send_input_event(&input_tx, InputEvent::Loading(true)).await?;
                                continue;
                            } else {
                                send_input_event(
                                    &input_tx,
                                    InputEvent::Error("MAX_RETRY_REACHED".to_string()),
                                )
                                .await?;
                                break Err(e);
                            }
                        } else {
                            send_input_event(&input_tx, InputEvent::Loading(false)).await?;
                            send_input_event(&input_tx, InputEvent::Error(format!("{:?}", e)))
                                .await?;
                            break Err(e);
                        }
                    }
                }
            };

            match response_result {
                Ok(response) => {
                    messages.push(response.choices[0].message.clone());

                    send_input_event(&input_tx, InputEvent::Loading(false)).await?;

                    if current_session_id.is_none() {
                        if let Some(checkpoint_id) = extract_checkpoint_id_from_messages(&messages)
                        {
                            if let Ok(checkpoint_uuid) = Uuid::parse_str(&checkpoint_id) {
                                if let Ok(checkpoint_with_session) =
                                    client.get_agent_checkpoint(checkpoint_uuid).await
                                {
                                    current_session_id = Some(checkpoint_with_session.session.id);
                                }
                            }
                        }
                    }

                    // Send tool calls to TUI if present
                    if let Some(tool_calls) = &response.choices[0].message.tool_calls {
                        tools_queue.extend(tool_calls.clone());
                        if !tools_queue.is_empty() {
                            let tool_call = tools_queue.remove(0);
                            send_tool_call(&input_tx, &tool_call).await?;
                            continue;
                        }
                    }
                }
                Err(_) => {
                    send_input_event(&input_tx, InputEvent::Loading(false)).await?;
                    continue;
                }
            }
        }

        Ok((messages, current_session_id))
    });

    // Wait for all tasks to finish
    let (client_res, _, _, _) =
        tokio::try_join!(client_handle, tui_handle, mcp_handle, mcp_progress_handle)
            .map_err(|e| e.to_string())?;

    let (final_messages, final_session_id) = client_res?;

    let client = Client::new(&ClientConfig {
        api_key,
        api_endpoint,
    })
    .map_err(|e| e.to_string())?;

    // Display session stats
    if let Some(session_id) = final_session_id {
        match client.get_agent_session_stats(session_id).await {
            Ok(stats) => {
                let renderer = OutputRenderer::new(OutputFormat::Text, false);
                print!("{}", renderer.render_session_stats(&stats));
            }
            Err(e) => {
                // Don't fail the whole operation if stats fetch fails
                eprintln!("Note: Could not fetch session stats: {}", e);
            }
        }
    }

    let username = client
        .get_my_account()
        .await
        .map(|account| account.username)?;

    let latest_checkpoint = final_messages
        .iter()
        .rev()
        .find(|m| m.role == stakpak_shared::models::integrations::openai::Role::Assistant)
        .and_then(|m| m.content.as_ref().and_then(|c| c.extract_checkpoint_id()));

    if let Some(latest_checkpoint) = latest_checkpoint {
        println!(
            r#"To resume, run:
stakpak -c {}

To get session data, run:
stakpak agent get {}
"#,
            latest_checkpoint, latest_checkpoint
        );
    }

    if let Some(session_id) = final_session_id {
        println!(
            "To view full session in browser:
https://stakpak.dev/{}/agent-sessions/{}",
            username, session_id
        );
    }

    Ok(())
}<|MERGE_RESOLUTION|>--- conflicted
+++ resolved
@@ -4,13 +4,8 @@
     get_checkpoint_messages, resume_session_from_checkpoint,
 };
 use crate::commands::agent::run::helpers::{
-<<<<<<< HEAD
-    add_local_context, add_rulebooks, add_subagents, convert_tools_map, tool_call_history_string,
-    tool_result, user_message,
-=======
-    add_local_context, add_rulebooks, convert_tools_map_with_filter, system_message,
+    add_local_context, add_rulebooks, add_subagents, convert_tools_map_with_filter,
     tool_call_history_string, tool_result, user_message,
->>>>>>> 09a8a51e
 };
 use crate::commands::agent::run::renderer::{OutputFormat, OutputRenderer};
 use crate::commands::agent::run::stream::process_responses_stream;
@@ -87,11 +82,7 @@
                 redact_secrets: config.redact_secrets,
                 privacy_mode: config.privacy_mode,
                 tool_mode: ToolMode::Combined,
-<<<<<<< HEAD
-                allowed_tools: None,
                 subagent_configs,
-=======
->>>>>>> 09a8a51e
                 bind_address,
                 certificate_chain: certificate_chain_for_server,
             },
